--- conflicted
+++ resolved
@@ -50,14 +50,15 @@
         test_set = util.make_raw_query_nlist_test_set(
             box, positions, positions, 'nearest', rmax, n, True)
         for ts in test_set:
-            comp = freud.order.Steinhardt(rmax, 6, num_neigh=n)
-            comp.compute(box, ts[0], nlist=ts[1])
-            npt.assert_allclose(
-                np.average(comp.order), PERFECT_FCC_Q6, atol=1e-5)
-            npt.assert_allclose(comp.order, comp.order[0], atol=1e-5)
-            self.assertAlmostEqual(comp.norm, PERFECT_FCC_Q6, delta=1e-5)
-
-            comp = freud.order.Steinhardt(rmax, 6, num_neigh=n, average=True)
+            comp = freud.order.Steinhardt(rmax, 6, num_neighbors=n)
+            comp.compute(box, ts[0], nlist=ts[1])
+            npt.assert_allclose(
+                np.average(comp.order), PERFECT_FCC_Q6, atol=1e-5)
+            npt.assert_allclose(comp.order, comp.order[0], atol=1e-5)
+            self.assertAlmostEqual(comp.norm, PERFECT_FCC_Q6, delta=1e-5)
+
+            comp = freud.order.Steinhardt(rmax, 6, num_neighbors=n,
+                                          average=True)
             comp.compute(box, ts[0], nlist=ts[1])
             npt.assert_allclose(
                 np.average(comp.order), PERFECT_FCC_Q6, atol=1e-5)
@@ -73,14 +74,15 @@
             'nearest', rmax, n, True)
         # Ensure exactly 13 values change for the perturbed system
         for ts in test_set:
-            comp = freud.order.Steinhardt(rmax, 6, num_neigh=n)
+            comp = freud.order.Steinhardt(rmax, 6, num_neighbors=n)
             comp.compute(box, ts[0], nlist=ts[1])
             self.assertEqual(
                 sum(~np.isclose(comp.Ql, PERFECT_FCC_Q6, rtol=1e-6)), 13)
 
             # More than 13 particles should change for
             # Ql averaged over neighbors
-            comp = freud.order.Steinhardt(rmax, 6, num_neigh=n, average=True)
+            comp = freud.order.Steinhardt(rmax, 6, num_neighbors=n,
+                                          average=True)
             comp.compute(box, ts[0], nlist=ts[1])
             self.assertGreater(
                 sum(~np.isclose(comp.order, PERFECT_FCC_Q6, rtol=1e-6)), 13)
@@ -88,12 +90,34 @@
     def test_identical_environments_Wl(self):
         (box, positions) = util.make_fcc(4, 4, 4)
 
-<<<<<<< HEAD
         rmax = 1.5
         test_set = util.make_raw_query_nlist_test_set(
             box, positions, positions, 'ball', rmax, 0, True)
         for ts in test_set:
             comp = freud.order.Steinhardt(rmax, 6, Wl=True)
+            comp.compute(box, ts[0], nlist=ts[1])
+            npt.assert_allclose(
+                np.average(comp.order), PERFECT_FCC_W6, atol=1e-5)
+            npt.assert_allclose(comp.order, comp.order[0], atol=1e-5)
+            self.assertAlmostEqual(comp.norm, PERFECT_FCC_W6, delta=1e-5)
+
+            comp = freud.order.Steinhardt(1.5, 6, Wl=True, average=True)
+            comp.compute(box, positions)
+            npt.assert_allclose(
+                np.average(comp.order), PERFECT_FCC_W6, atol=1e-5)
+            npt.assert_allclose(comp.order, comp.order[0], atol=1e-5)
+            self.assertAlmostEqual(comp.norm, PERFECT_FCC_W6, delta=1e-5)
+
+        self.assertEqual(len(positions), comp.num_particles)
+
+    def test_identical_environments_Wl_near(self):
+        (box, positions) = util.make_fcc(4, 4, 4)
+        rmax = 1.5
+        n = 12
+        test_set = util.make_raw_query_nlist_test_set(
+            box, positions, positions, 'nearest', rmax, n, True)
+        for ts in test_set:
+            comp = freud.order.Steinhardt(rmax, 6, num_neighbors=n, Wl=True)
             comp.compute(box, ts[0], nlist=ts[1])
             npt.assert_allclose(
                 np.real(np.average(comp.order)), PERFECT_FCC_W6, atol=1e-5)
@@ -101,89 +125,41 @@
             self.assertAlmostEqual(
                 np.real(comp.norm), PERFECT_FCC_W6, delta=1e-5)
 
-            comp = freud.order.Steinhardt(1.5, 6, Wl=True, average=True)
-            comp.compute(box, positions)
+            comp = freud.order.Steinhardt(rmax, 6, num_neighbors=n, Wl=True,
+                                          average=True)
+            comp.compute(box, ts[0], nlist=ts[1])
             npt.assert_allclose(
                 np.real(np.average(comp.order)), PERFECT_FCC_W6, atol=1e-5)
             npt.assert_allclose(comp.order, comp.order[0], atol=1e-5)
             self.assertAlmostEqual(
                 np.real(comp.norm), PERFECT_FCC_W6, delta=1e-5)
-=======
-        comp = freud.order.Steinhardt(1.5, 6, Wl=True)
+
+            self.assertEqual(len(positions), comp.num_particles)
+
+    def test_attribute_access(self):
+        comp = freud.order.Steinhardt(1.5, 6)
+
+        with self.assertRaises(AttributeError):
+            comp.norm
+        with self.assertRaises(AttributeError):
+            comp.order
+
+        (box, positions) = util.make_fcc(4, 4, 4)
+        comp.compute(box, positions)
+
+        comp.norm
+        comp.order
+
+    def test_soft_cutoff(self):
+        (box, positions) = util.make_fcc(4, 4, 4)
+
+        # Use a really small cutoff to ensure that it is used as a soft cutoff
+        comp = freud.order.Steinhardt(0.1, 6, num_neighbors=12, Wl=True)
         comp.compute(box, positions)
         npt.assert_allclose(np.average(comp.order), PERFECT_FCC_W6, atol=1e-5)
         npt.assert_allclose(comp.order, comp.order[0], atol=1e-5)
         self.assertAlmostEqual(comp.norm, PERFECT_FCC_W6, delta=1e-5)
 
-        comp = freud.order.Steinhardt(1.5, 6, Wl=True, average=True)
-        comp.compute(box, positions)
-        npt.assert_allclose(np.average(comp.order), PERFECT_FCC_W6, atol=1e-5)
-        npt.assert_allclose(comp.order, comp.order[0], atol=1e-5)
-        self.assertAlmostEqual(comp.norm, PERFECT_FCC_W6, delta=1e-5)
->>>>>>> 33367cd3
-
-        self.assertEqual(len(positions), comp.num_particles)
-
-    def test_identical_environments_Wl_near(self):
-        (box, positions) = util.make_fcc(4, 4, 4)
-        rmax = 1.5
-        n = 12
-        test_set = util.make_raw_query_nlist_test_set(
-            box, positions, positions, 'nearest', rmax, n, True)
-        for ts in test_set:
-            comp = freud.order.Steinhardt(rmax, 6, num_neigh=n, Wl=True)
-            comp.compute(box, ts[0], nlist=ts[1])
-            npt.assert_allclose(
-                np.real(np.average(comp.order)), PERFECT_FCC_W6, atol=1e-5)
-            npt.assert_allclose(comp.order, comp.order[0], atol=1e-5)
-            self.assertAlmostEqual(
-                np.real(comp.norm), PERFECT_FCC_W6, delta=1e-5)
-
-            comp = freud.order.Steinhardt(rmax, 6, num_neigh=n, Wl=True,
-                                          average=True)
-            comp.compute(box, ts[0], nlist=ts[1])
-            npt.assert_allclose(
-                np.real(np.average(comp.order)), PERFECT_FCC_W6, atol=1e-5)
-            npt.assert_allclose(comp.order, comp.order[0], atol=1e-5)
-            self.assertAlmostEqual(
-                np.real(comp.norm), PERFECT_FCC_W6, delta=1e-5)
-
-            self.assertEqual(len(positions), comp.num_particles)
-
-<<<<<<< HEAD
-    def test_repr(self):
-        comp = freud.order.Steinhardt(1.5, 6)
-        self.assertEqual(str(comp), str(eval(repr(comp))))
-
-    def test_attribute_access(self):
-        comp = freud.order.Steinhardt(1.5, 6)
-
-        with self.assertRaises(AttributeError):
-            comp.norm
-        with self.assertRaises(AttributeError):
-            comp.order
-=======
-        # Use a really small cutoff to ensure that it is used as a soft cutoff
-        comp = freud.order.Steinhardt(0.1, 6, num_neigh=12, Wl=True)
-        comp.compute(box, positions)
-        npt.assert_allclose(np.average(comp.order), PERFECT_FCC_W6, atol=1e-5)
-        npt.assert_allclose(comp.order, comp.order[0], atol=1e-5)
-        self.assertAlmostEqual(comp.norm, PERFECT_FCC_W6, delta=1e-5)
->>>>>>> 33367cd3
-
-        (box, positions) = util.make_fcc(4, 4, 4)
-        comp.compute(box, positions)
-<<<<<<< HEAD
-=======
-        npt.assert_allclose(np.average(comp.order), PERFECT_FCC_W6, atol=1e-5)
-        npt.assert_allclose(comp.order, comp.order[0], atol=1e-5)
-        self.assertAlmostEqual(comp.norm, PERFECT_FCC_W6, delta=1e-5)
->>>>>>> 33367cd3
-
-        comp.norm
-        comp.order
-
-<<<<<<< HEAD
     def test_compute_twice_norm(self):
         """Test that computing norm twice works as expected."""
         L = 5
@@ -195,7 +171,7 @@
         second_result = st.compute(box, points).norm
 
         npt.assert_array_almost_equal(first_result, second_result)
-=======
+
     def test_rotational_invariance(self):
         box = freud.box.Box.cube(10)
         positions = np.array([[0, 0, 0],
@@ -215,6 +191,7 @@
         index_j = np.arange(1, 13)
         nlist = freud.locality.NeighborList.from_arrays(
             13, 13, index_i, index_j)
+        nlist.distances[:] = np.sqrt(2)
 
         q6 = freud.order.Steinhardt(1.5, 6)
         w6 = freud.order.Steinhardt(1.5, 6, Wl=True)
@@ -242,7 +219,6 @@
     def test_repr(self):
         comp = freud.order.Steinhardt(1.5, 6)
         self.assertEqual(str(comp), str(eval(repr(comp))))
->>>>>>> 33367cd3
 
 
 if __name__ == '__main__':
