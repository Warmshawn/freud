// Copyright (c) 2010-2019 The Regents of the University of Michigan
// This file is from the freud project, released under the BSD 3-Clause License.

#ifndef RDF_H
#define RDF_H

#include <memory>

#include "Box.h"
#include "ThreadStorage.h"
#include "NeighborList.h"
#include "PMFT.h"
#include "VectorMath.h"
#include "NdHistogram.h"

/*! \file RDF.h
    \brief Routines for computing radial density functions.
*/

namespace freud { namespace density {
class RDF : public util::NdHistogram
{
public:
    //! Constructor
    RDF(float rmax, float dr, float rmin = 0);

    //! Destructor
    ~RDF() {};

    //! Reset the RDF array to all zeros
    void reset();

    //! Compute the RDF
    void accumulate(box::Box& box, const freud::locality::NeighborList* nlist, const vec3<float>* ref_points,
                    unsigned int n_ref, const vec3<float>* points, unsigned int n_p);

    //! \internal
    //! helper function to reduce the thread specific arrays into one array
    void reduceRDF();

    //! Implementing pure virtual function from parent class.
    virtual void reduce()
    {
        reduceRDF();
    }

    //! Get a reference to the PCF array
    std::shared_ptr<float> getRDF()
    {
        return getPCF();
    }

    //! Get a reference to the r array
    std::shared_ptr<float> getR();

    //! Get a reference to the N_r array
    std::shared_ptr<float> getNr()
    {
        return reduceAndReturn(m_N_r_array);
    }

    unsigned int getNBins();

private:
<<<<<<< HEAD
    float m_rmax;         //!< Maximum r at which to compute g(r)
    float m_rmin;         //!< Minimum r at which to compute g(r)
    float m_dr;           //!< Step size for r in the computation
    unsigned int m_nbins; //!< Number of r bins to compute g(r) over

    std::shared_ptr<float> m_avg_counts;  //!< Bin counts that go into computing the RDF array
    std::shared_ptr<float> m_N_r_array;   //!< Cumulative bin sum N(r)
    std::shared_ptr<float> m_r_array;     //!< Array of r values that the RDF is computed at
    std::shared_ptr<float> m_vol_array;   //!< Array of volumes for each slice of r
    std::shared_ptr<float> m_vol_array2D; //!< Array of volumes for each slice of r
    std::shared_ptr<float> m_vol_array3D; //!< Array of volumes for each slice of r
=======
    box::Box m_box;               //!< Simulation box where the particles belong
    float m_rmax;                 //!< Maximum r at which to compute g(r)
    float m_rmin;                 //!< Minimum r at which to compute g(r)
    float m_dr;                   //!< Step size for r in the computation
    unsigned int m_nbins;         //!< Number of r bins to compute g(r) over
    unsigned int m_n_ref;         //!< Number of reference particles
    unsigned int m_Np;            //!< Number of check particles
    unsigned int m_frame_counter; //!< Number of frames calc'd
    bool m_reduce;                //!< Whether arrays need to be reduced across threads

    std::shared_ptr<float> m_rdf_array;         //!< RDF array computed
    std::shared_ptr<unsigned int> m_bin_counts; //!< Bin counts that go into computing the RDF array
    std::shared_ptr<float> m_avg_counts;        //!< Bin counts that go into computing the RDF array
    std::shared_ptr<float> m_N_r_array;         //!< Cumulative bin sum N(r)
    std::shared_ptr<float> m_r_array;           //!< Array of r values that the RDF is computed at
    std::shared_ptr<float> m_vol_array;         //!< Array of volumes for each slice of r
    std::shared_ptr<float> m_vol_array2D;       //!< Array of volumes for each slice of r
    std::shared_ptr<float> m_vol_array3D;       //!< Array of volumes for each slice of r
    util::ThreadStorage<unsigned int> m_local_bin_counts;
>>>>>>> 5f39bbdc
};

}; }; // end namespace freud::density

#endif // RDF_H<|MERGE_RESOLUTION|>--- conflicted
+++ resolved
@@ -62,7 +62,6 @@
     unsigned int getNBins();
 
 private:
-<<<<<<< HEAD
     float m_rmax;         //!< Maximum r at which to compute g(r)
     float m_rmin;         //!< Minimum r at which to compute g(r)
     float m_dr;           //!< Step size for r in the computation
@@ -74,27 +73,6 @@
     std::shared_ptr<float> m_vol_array;   //!< Array of volumes for each slice of r
     std::shared_ptr<float> m_vol_array2D; //!< Array of volumes for each slice of r
     std::shared_ptr<float> m_vol_array3D; //!< Array of volumes for each slice of r
-=======
-    box::Box m_box;               //!< Simulation box where the particles belong
-    float m_rmax;                 //!< Maximum r at which to compute g(r)
-    float m_rmin;                 //!< Minimum r at which to compute g(r)
-    float m_dr;                   //!< Step size for r in the computation
-    unsigned int m_nbins;         //!< Number of r bins to compute g(r) over
-    unsigned int m_n_ref;         //!< Number of reference particles
-    unsigned int m_Np;            //!< Number of check particles
-    unsigned int m_frame_counter; //!< Number of frames calc'd
-    bool m_reduce;                //!< Whether arrays need to be reduced across threads
-
-    std::shared_ptr<float> m_rdf_array;         //!< RDF array computed
-    std::shared_ptr<unsigned int> m_bin_counts; //!< Bin counts that go into computing the RDF array
-    std::shared_ptr<float> m_avg_counts;        //!< Bin counts that go into computing the RDF array
-    std::shared_ptr<float> m_N_r_array;         //!< Cumulative bin sum N(r)
-    std::shared_ptr<float> m_r_array;           //!< Array of r values that the RDF is computed at
-    std::shared_ptr<float> m_vol_array;         //!< Array of volumes for each slice of r
-    std::shared_ptr<float> m_vol_array2D;       //!< Array of volumes for each slice of r
-    std::shared_ptr<float> m_vol_array3D;       //!< Array of volumes for each slice of r
-    util::ThreadStorage<unsigned int> m_local_bin_counts;
->>>>>>> 5f39bbdc
 };
 
 }; }; // end namespace freud::density
