######################
# Perform setup to make a target into a functional python module
macro(setup_pymodule target)
set_target_properties(${target} PROPERTIES PREFIX "")
string(TOUPPER ${BOOST_PYTHON_COMPONENT} UPPER_BOOST_PYTHON_COMPONENT )
target_link_libraries(${target} ${Boost_${UPPER_BOOST_PYTHON_COMPONENT}_LIBRARY} ${PYTHON_LIBRARIES} ${TBB_LIBRARY})
endmacro(setup_pymodule)
#####################

######################
# Compile a list of ispc files
# this is loosly based on FindCUDA.cmake
macro(compile_ispc generated_files)
# reset the output variable
set(_compile_ispc_generated_files "")

# Iterate over the macro arguments and create custom
# commands for all the .ispc files.
foreach(file ${ARGN})
    get_filename_component( basename ${file} NAME )
    set(generated_file_path ${CMAKE_CURRENT_BINARY_DIR})
    set(generated_file_basename "${basename}")
    set(generated_obj_file "${generated_file_path}/${generated_file_basename}.o")
    set(generated_header_file "${generated_file_path}/${generated_file_basename}.h")

    # Don't add CMAKE_CURRENT_SOURCE_DIR if the path is already an absolute path.
    get_filename_component(file_path "${file}" PATH)
    if(IS_ABSOLUTE "${file_path}")
        set(source_file "${file}")
    else()
        set(source_file "${CMAKE_CURRENT_SOURCE_DIR}/${file}")
    endif()
    
    add_custom_command(OUTPUT ${generated_obj_file} ${generated_header_file}
                       IMPLICIT_DEPENDS CXX
                       DEPENDS ${source_file}
                       COMMAND ${ISPC_EXECUTABLE} ${source_file} -o ${generated_obj_file} -h ${generated_header_file}
                      )
    
    set_source_files_properties(${generated_obj_file} PROPERTIES GENERATED TRUE)
    list(APPEND _compile_ispc_generated_files ${generated_obj_file})
endforeach()

# return the result
set(${generated_files} ${_compile_ispc_generated_files})
endmacro(compile_ispc)

include_directories(${CMAKE_CURRENT_SOURCE_DIR}
                    ${CMAKE_CURRENT_SOURCE_DIR}/trajectory
                    ${CMAKE_CURRENT_SOURCE_DIR}/util
                    ${CMAKE_CURRENT_SOURCE_DIR}/locality
                    ${CMAKE_CURRENT_SOURCE_DIR}/cluster
                    ${CMAKE_CURRENT_SOURCE_DIR}/density
                    ${CMAKE_CURRENT_SOURCE_DIR}/order
                    ${CMAKE_CURRENT_SOURCE_DIR}/interface
                    ${CMAKE_CURRENT_SOURCE_DIR}/localql
<<<<<<< HEAD
                    ${CMAKE_CURRENT_SOURCE_DIR}/complement
=======
                    ${CMAKE_CURRENT_SOURCE_DIR}/viz
                    ${CMAKE_CURRENT_SOURCE_DIR}/parallel
                    ${CMAKE_CURRENT_BINARY_DIR}
>>>>>>> 0f3f021d
                    )

set(SOURCES trajectory/trajectory.cc
            trajectory/trajectory.h
            trajectory/DCDLoader.cc
            trajectory/DCDLoader.h
            locality/LinkCell.cc
            locality/LinkCell.h
            density/RDF.cc
            density/RDF.h
            density/GaussianDensity.cc
            density/GaussianDensity.h
            density/LocalDensity.h
            density/LocalDensity.cc
            cluster/Cluster.h
            cluster/Cluster.cc
            cluster/ClusterProperties.h
            cluster/ClusterProperties.cc
            order/HexOrderParameter.h
            order/HexOrderParameter.cc
            util/Index1D.h
            util/HOOMDMath.h
            molfile/dcdplugin.cc
            molfile/vmdplugin.h
            molfile/endianswap.h
            molfile/fastio.h
            molfile/largefiles.h
            molfile/molfile_plugins.h
            molfile/molfile_plugin.h
            interface/InterfaceMeasure.cc
            interface/InterfaceMeasure.h
            localql/LocalQl.cc
            localql/LocalQl.h
<<<<<<< HEAD
            complement/complement.cc
            complement/complement.h
            )

=======
            interface/InterfaceMeasure.h
            viz/colormap.h
            viz/colormap.cc
            viz/colorutil.h
            viz/colorutil.cc
            viz/triangles.h
            viz/triangles.cc
            viz/split.h
            viz/split.cc
            parallel/tbb_config.h
            parallel/tbb_config.cc
            )
>>>>>>> 0f3f021d
set_source_files_properties(${SOURCES} PROPERTIES COMPILE_DEFINITIONS NO_IMPORT_ARRAY)

compile_ispc(ispc_generated_files viz/colorutil.ispc)

add_library(_freud MODULE ${ispc_generated_files} ${SOURCES} util/num_util.cc util/num_util.h module.cc)
setup_pymodule(_freud)

if (PYTHON_SITEDIR)
    set(_sitedir ${PYTHON_SITEDIR})
else()
    set(_sitedir lib/python)
endif()

INSTALL(TARGETS _freud
  LIBRARY DESTINATION ${_sitedir}
  )<|MERGE_RESOLUTION|>--- conflicted
+++ resolved
@@ -54,13 +54,10 @@
                     ${CMAKE_CURRENT_SOURCE_DIR}/order
                     ${CMAKE_CURRENT_SOURCE_DIR}/interface
                     ${CMAKE_CURRENT_SOURCE_DIR}/localql
-<<<<<<< HEAD
                     ${CMAKE_CURRENT_SOURCE_DIR}/complement
-=======
                     ${CMAKE_CURRENT_SOURCE_DIR}/viz
                     ${CMAKE_CURRENT_SOURCE_DIR}/parallel
                     ${CMAKE_CURRENT_BINARY_DIR}
->>>>>>> 0f3f021d
                     )
 
 set(SOURCES trajectory/trajectory.cc
@@ -94,12 +91,9 @@
             interface/InterfaceMeasure.h
             localql/LocalQl.cc
             localql/LocalQl.h
-<<<<<<< HEAD
             complement/complement.cc
             complement/complement.h
-            )
-
-=======
+            localql/LocalQl.h
             interface/InterfaceMeasure.h
             viz/colormap.h
             viz/colormap.cc
@@ -112,7 +106,6 @@
             parallel/tbb_config.h
             parallel/tbb_config.cc
             )
->>>>>>> 0f3f021d
 set_source_files_properties(${SOURCES} PROPERTIES COMPILE_DEFINITIONS NO_IMPORT_ARRAY)
 
 compile_ispc(ispc_generated_files viz/colorutil.ispc)
