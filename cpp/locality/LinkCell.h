--- conflicted
+++ resolved
@@ -551,17 +551,10 @@
 {
 public:
     //! Constructor
-<<<<<<< HEAD
-    LinkCellQueryBallIterator(const LinkCell* neighbor_query, const vec3<float>* query_points, unsigned int num_neighbors,
+    LinkCellQueryBallIterator(const LinkCell* neighbor_query, const vec3<float>* query_points, unsigned int n_query_points,
                               float r_max, bool exclude_ii)
-        : NeighborQueryIterator(neighbor_query, query_points, num_neighbors, exclude_ii),
-          LinkCellIterator(neighbor_query, query_points, num_neighbors, exclude_ii), m_r(r_max)
-    {}
-=======
-    LinkCellQueryBallIterator(const LinkCell* neighbor_query, const vec3<float>* points, unsigned int N,
-                              float r, bool exclude_ii)
-        : NeighborQueryIterator(neighbor_query, points, N, exclude_ii),
-          LinkCellIterator(neighbor_query, points, N, exclude_ii), m_r(r)
+        : NeighborQueryIterator(neighbor_query, query_points, n_query_points, exclude_ii),
+          LinkCellIterator(neighbor_query, query_points, n_query_points, exclude_ii), m_r(r_max)
     {
         // Upon querying, if the search radius is equal to the cell width, we
         // can guarantee that we don't need to search the cell shell past the
@@ -575,7 +568,6 @@
             m_extra_search_width = 1;
         }
     }
->>>>>>> 3590589e
 
     //! Empty Destructor
     virtual ~LinkCellQueryBallIterator() {}
