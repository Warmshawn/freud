--- conflicted
+++ resolved
@@ -8,15 +8,8 @@
 #include <memory>
 
 #include "Box.h"
-<<<<<<< HEAD
-#include "Index1D.h"
 #include "LinkCell.h"
 #include "VectorMath.h"
-
-=======
-#include "LinkCell.h"
-#include "VectorMath.h"
->>>>>>> a6e38444
 #include "tbb/atomic.h"
 
 /*! \file NearestNeighbors.h
