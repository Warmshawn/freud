--- conflicted
+++ resolved
@@ -50,41 +50,20 @@
                  freud::locality::QueryArgs qargs,
                  const unsigned int* keys=NULL);
 
-<<<<<<< HEAD
     //! Get the total number of clusters.
-    unsigned int getNumClusters()
-=======
-    //! Count the number of clusters found in the last call to compute().
     unsigned int getNumClusters() const
->>>>>>> eda546d7
     {
         return m_num_clusters;
     }
 
-<<<<<<< HEAD
     //! Get a reference to the cluster ids.
-    const util::ManagedArray<unsigned int> &getClusterIdx()
-=======
-    //! Return the number of particles in the current Compute.
-    unsigned int getNumParticles() const
-    {
-        return m_num_particles;
-    }
-
-    //! Get a reference to the last computed cluster ids.
     const util::ManagedArray<unsigned int> &getClusterIdx() const
->>>>>>> eda546d7
     {
         return m_cluster_idx;
     }
 
-<<<<<<< HEAD
     //! Get a reference to the cluster keys.
-    const std::vector<std::vector<unsigned int>> &getClusterKeys()
-=======
-    //! Returns the last computed cluster keys.
     const std::vector<std::vector<unsigned int>> &getClusterKeys() const
->>>>>>> eda546d7
     {
         return m_cluster_keys;
     }
