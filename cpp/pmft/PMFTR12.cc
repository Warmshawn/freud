--- conflicted
+++ resolved
@@ -85,53 +85,12 @@
 //! helper function to reduce the thread specific arrays into one array
 void PMFTR12::reducePCF()
 {
-<<<<<<< HEAD
     reduce3D(m_n_r, m_n_t1, m_n_t2, [this](size_t i) { return m_inv_jacobian_array.get()[i]; });
-=======
-    memset((void*) m_bin_counts.get(), 0, sizeof(unsigned int) * m_n_r * m_n_t1 * m_n_t2);
-    memset((void*) m_pcf_array.get(), 0, sizeof(float) * m_n_r * m_n_t1 * m_n_t2);
-    parallel_for(blocked_range<size_t>(0, m_n_t1), [=](const blocked_range<size_t>& r) {
-        Index3D b_i = Index3D(m_n_t1, m_n_t2, m_n_r);
-        for (size_t i = r.begin(); i != r.end(); i++)
-        {
-            for (size_t j = 0; j < m_n_t2; j++)
-            {
-                for (size_t k = 0; k < m_n_r; k++)
-                {
-                    for (util::ThreadStorage<unsigned int>::const_iterator local_bins
-                         = m_local_bin_counts.begin();
-                         local_bins != m_local_bin_counts.end(); ++local_bins)
-                    {
-                        m_bin_counts.get()[b_i((int) i, (int) j, (int) k)]
-                            += (*local_bins)[b_i((int) i, (int) j, (int) k)];
-                    }
-                }
-            }
-        }
-    });
-    float inv_num_dens = m_box.getVolume() / (float) this->m_n_p;
-    float norm_factor = (float) 1.0 / ((float) this->m_frame_counter * (float) this->m_n_ref);
-    // normalize pcf_array
-    // avoid need to unravel b/c arrays are in the same index order
-    parallel_for(blocked_range<size_t>(0, m_n_r * m_n_t1 * m_n_t2), [=](const blocked_range<size_t>& r) {
-        for (size_t i = r.begin(); i != r.end(); i++)
-        {
-            m_pcf_array.get()[i]
-                = (float) m_bin_counts.get()[i] * norm_factor * m_inv_jacobian_array.get()[i] * inv_num_dens;
-        }
-    });
->>>>>>> 5f39bbdc
 }
 
 void PMFTR12::reset()
 {
-<<<<<<< HEAD
     resetGeneral(m_n_r * m_n_t1 * m_n_t2);
-=======
-    m_local_bin_counts.reset();
-    this->m_frame_counter = 0;
-    this->m_reduce = true;
->>>>>>> 5f39bbdc
 }
 
 void PMFTR12::accumulate(box::Box& box, const locality::NeighborList* nlist, vec3<float>* ref_points,
@@ -150,7 +109,6 @@
 
     Index3D b_i = Index3D(m_n_t1, m_n_t2, m_n_r);
 
-<<<<<<< HEAD
     accumulateGeneral(box, n_ref, nlist, n_p, m_n_r * m_n_t1 * m_n_t2, [=](size_t i, size_t j) {
         vec3<float> ref = ref_points[i];
         vec3<float> delta = m_box.wrap(points[j] - ref);
@@ -160,12 +118,6 @@
             return;
         }
         if (rsq < maxrsq)
-=======
-        size_t bond(nlist->find_first_index(br.begin()));
-
-        // for each reference point
-        for (size_t i = br.begin(); i != br.end(); i++)
->>>>>>> 5f39bbdc
         {
             float r = sqrtf(rsq);
             // calculate angles
