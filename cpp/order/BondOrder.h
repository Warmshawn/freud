--- conflicted
+++ resolved
@@ -90,26 +90,20 @@
             }
 
     private:
-<<<<<<< HEAD
-        box::Box m_box;            //!< Simulation box where the particles belong
-        float m_rmax;                     //!< Maximum r at which to determine neighbors
-        float m_k;                        //!< Multiplier in the exponent
-=======
-        box::Box m_box;            //!< Simulation box the particles belong in
->>>>>>> 40d3d1eb
+        box::Box m_box;                   //!< Simulation box where the particles belong
         float m_dt;
         float m_dp;
-        unsigned int m_n_ref;                //!< Last number of points computed
-        unsigned int m_n_p;                //!< Last number of points computed
-        unsigned int m_nbins_t;           //!< number of bins for theta
-        unsigned int m_nbins_p;           //!< number of bins for phi
-        unsigned int m_frame_counter;       //!< number of frames calc'd
+        unsigned int m_n_ref;          //!< Last number of points computed
+        unsigned int m_n_p;            //!< Last number of points computed
+        unsigned int m_nbins_t;        //!< number of bins for theta
+        unsigned int m_nbins_p;        //!< number of bins for phi
+        unsigned int m_frame_counter;  //!< number of frames calc'd
 
-        std::shared_ptr<unsigned int> m_bin_counts;         //!< bin counts computed
-        std::shared_ptr<float> m_bo_array;         //!< bond order array computed
-        std::shared_ptr<float> m_sa_array;         //!< bond order array computed
-        std::shared_ptr<float> m_theta_array;         //!< theta array computed
-        std::shared_ptr<float> m_phi_array;         //!< phi order array computed
+        std::shared_ptr<unsigned int> m_bin_counts;  //!< bin counts computed
+        std::shared_ptr<float> m_bo_array;           //!< bond order array computed
+        std::shared_ptr<float> m_sa_array;           //!< bond order array computed
+        std::shared_ptr<float> m_theta_array;        //!< theta array computed
+        std::shared_ptr<float> m_phi_array;          //!< phi order array computed
         tbb::enumerable_thread_specific<unsigned int *> m_local_bin_counts;
     };
 
