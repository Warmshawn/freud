// Copyright (c) 2010-2019 The Regents of the University of Michigan
// This file is from the freud project, released under the BSD 3-Clause License.

#ifndef HEX_ORDER_PARAMETER_H
#define HEX_ORDER_PARAMETER_H

#include <complex>
#include <memory>
#include <ostream>
#include <tbb/tbb.h>

#include "Box.h"
<<<<<<< HEAD
#include "Index1D.h"
#include "NearestNeighbors.h"
=======
#include "NeighborList.h"
>>>>>>> a6e38444
#include "VectorMath.h"

/*! \file HexOrderParameter.h
    \brief Compute the hexatic order parameter for each particle.
*/

namespace freud { namespace order {

//! Compute the hexagonal order parameter for a set of points
/*!
 */
class HexOrderParameter
{
public:
    //! Constructor
    HexOrderParameter(float rmax, unsigned int k = 6, unsigned int n = 0);

    //! Destructor
    ~HexOrderParameter();

    //! Get the simulation box
    const box::Box& getBox() const
    {
        return m_box;
    }

    //! Compute the hex order parameter
    void compute(box::Box& box, const freud::locality::NeighborList* nlist, const vec3<float>* points,
                 unsigned int Np);

    //! Get a reference to the last computed psi
    std::shared_ptr<std::complex<float>> getPsi()
    {
        return m_psi_array;
    }

    unsigned int getNP()
    {
        return m_Np;
    }

    unsigned int getK()
    {
        return m_k;
    }

private:
    box::Box m_box;    //!< Simulation box where the particles belong
    unsigned int m_k;  //!< Multiplier in the exponent
    unsigned int m_Np; //!< Last number of points computed

    std::shared_ptr<std::complex<float>> m_psi_array; //!< psi array computed
};

}; }; // end namespace freud::order

#endif // HEX_ORDER_PARAMETER_H<|MERGE_RESOLUTION|>--- conflicted
+++ resolved
@@ -10,12 +10,7 @@
 #include <tbb/tbb.h>
 
 #include "Box.h"
-<<<<<<< HEAD
-#include "Index1D.h"
-#include "NearestNeighbors.h"
-=======
 #include "NeighborList.h"
->>>>>>> a6e38444
 #include "VectorMath.h"
 
 /*! \file HexOrderParameter.h
