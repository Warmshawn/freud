--- conflicted
+++ resolved
@@ -4,17 +4,13 @@
 
 ## Unreleased
 
-<<<<<<< HEAD
-### Changed
-* Updated and improved tests
-=======
 ### Added
 * Allow specification of maximum number of neighbors to use when computing LocalDescriptors 
 
 ### Changed
 * Using the default neighbor list with LocalDescriptors requires specifying the
   precompute argument
->>>>>>> c7acc0d7
+* Updated and improved tests
 
 ## v0.8.1 - 2018-05-09
 
