--- conflicted
+++ resolved
@@ -7,11 +7,8 @@
 ### Added
 * Voronoi neighborlist now includes periodic neighbors
 * Voronoi neighborlist computes weight according to the facet area in 3D
-<<<<<<< HEAD
 * Box module exposes `getImage(vec)`
-=======
 * Voronoi module can compute and return cell volumes/areas
->>>>>>> 0f72c5d7
 
 ### Changed
 * Cluster module supports box argument in compute methods.
