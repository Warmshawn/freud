--- conflicted
+++ resolved
@@ -6,16 +6,13 @@
 
 ### Added
 * `AttributeError` is raised when one tries to access an attribute that has not yet been computed.
-<<<<<<< HEAD
-* Parallelize the SolLiq order parameter computations.
-=======
 * Added `.plot()` method and IPython/Jupyter PNG representations for many classes.
->>>>>>> 31363785
 
 ### Changed
 * Removed extra C++ includes to speed up builds.
 * The C++ style is now based on clang-format.
 * Refactored C++ handling of thread-local storage.
+* SolLiq order parameter computations are parallelized with TBB.
 
 ### Fixed
 * Calling setNumThreads works correctly even if a parallel compute method has already been called.
