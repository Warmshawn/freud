--- conflicted
+++ resolved
@@ -736,7 +736,6 @@
                                   <vec3[float]*> &l_points[0, 0], nP)
         return self
 
-<<<<<<< HEAD
 cdef class Steinhardt:
     R"""Compute the local Steinhardt [Steinhardt1983]_rotationally invariant
     :math:`Q_l` order parameter for a set of points.
@@ -878,7 +877,6 @@
         self.stptr.compute(nlist_.get_ptr(), <vec3[float]*> &l_points[0, 0],
                            nP)
         return self
-=======
     def __repr__(self):
         return ("freud.order.{cls}(box={box}, rmax={rmax}, l={sph_l}, "
                 "rmin={rmin})").format(cls=type(self).__name__,
@@ -890,7 +888,6 @@
     def __str__(self):
         return repr(self)
 
->>>>>>> a3b59d4f
 
 cdef class LocalQlNear(LocalQl):
     R"""A variant of the :class:`~LocalQl` class that performs its average
