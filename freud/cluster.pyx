# Copyright (c) 2010-2019 The Regents of the University of Michigan
# This file is from the freud project, released under the BSD 3-Clause License.

R"""
The :class:`freud.cluster` module aids in finding and computing the properties
of clusters of points in a system.
"""

import numpy as np
import warnings
import freud.locality
import freud.util

from cython.operator cimport dereference
from freud.util cimport Compute
from freud.locality cimport PairCompute
from freud.util cimport vec3, uint

cimport freud._cluster
cimport freud.box, freud.locality
cimport freud.util

cimport numpy as np

# numpy must be initialized. When using numpy from C or Cython you must
# _always_ do that, or you will have segfaults
np.import_array()

cdef class Cluster(PairCompute):
    """Finds clusters using a network of neighbors.

    Given a set of points and their neighbors, :class:`freud.cluster.Cluster`
    will determine all of the connected components of the network formed by
    those neighbor bonds. That is, two points are in the same cluster if and
    only if a path exists between them on the network of bonds. The class
    attribute :code:`cluster_idx` holds an array of cluster indices for each
    point. By the definition of a cluster, points that are not bonded to any
    other point end up in their own 1-point cluster.

    Identifying micelles is one use-case for finding clusters. This operation
    is somewhat different, though. In a cluster of points, each and every point
    belongs to one and only one cluster. However, because a string of points
    belongs to a polymer, that single polymer may be present in more than one
    cluster. To handle this situation, an optional layer is presented on top of
    the :code:`cluster_idx` array. Given a key value per point (e.g. the
    polymer id), the compute function will process clusters with the key values
    in mind and provide a list of keys that are present in each cluster in the
    attribute :code:`cluster_keys`, as a list of lists. If keys are not
    provided, every point is assigned a key corresponding to its index, and
    :code:`cluster_keys` contains the point ids present in each cluster.

    Attributes:
        num_clusters (int):
            The number of clusters.
        cluster_idx ((:math:`N_{points}`) :class:`numpy.ndarray`):
            The cluster index for each point.
        cluster_keys (list(list)):
            A list of lists of the keys contained in each cluster.
    """
    cdef freud._cluster.Cluster * thisptr

    def __cinit__(self):
        self.thisptr = new freud._cluster.Cluster()

    def __dealloc__(self):
        del self.thisptr

    def compute(self, neighbor_query, keys=None, neighbors=None):
        R"""Compute the clusters for the given set of points.

        Args:
            box (:class:`freud.box.Box`):
                Simulation box.
            points ((:math:`N_{points}`, 3) :class:`np.ndarray`):
                Point coordinates.
            keys ((:math:`N_{points}`) :class:`numpy.ndarray`):
                Membership keys, one for each point.
            nlist (:class:`freud.locality.NeighborList`, optional):
                Object to use to find bonds (Default value = :code:`None`).
        """
        cdef:
            freud.locality.NeighborQuery nq
            freud.locality.NeighborList nlist
            freud.locality._QueryArgs qargs
            const float[:, ::1] l_query_points
            unsigned int num_query_points

        nq, nlist, qargs, l_query_points, num_query_points = \
            self._preprocess_arguments(neighbor_query, neighbors=neighbors)

        cdef unsigned int* l_keys_ptr = NULL
        cdef unsigned int[::1] l_keys
        if keys is not None:
            l_keys = freud.util._convert_array(
                keys, shape=(num_query_points, ), dtype=np.uint32)
            l_keys_ptr = &l_keys[0]

        self.thisptr.compute(
            nq.get_ptr(),
            nlist.get_ptr(),
            dereference(qargs.thisptr),
            l_keys_ptr)
        return self

    @Compute._computed_property
    def num_clusters(self):
        return self.thisptr.getNumClusters()

    @Compute._computed_property
    def cluster_idx(self):
        return freud.util.make_managed_numpy_array(
            &self.thisptr.getClusterIdx(),
            freud.util.arr_type_t.UNSIGNED_INT)

    @Compute._computed_property
    def cluster_keys(self):
        cluster_keys = self.thisptr.getClusterKeys()
        return cluster_keys

    def __repr__(self):
        return "freud.cluster.{cls}()".format(cls=type(self).__name__)

    def plot(self, ax=None):
        """Plot cluster distribution.

        Args:
            ax (:class:`matplotlib.axes.Axes`, optional): Axis to plot on. If
                :code:`None`, make a new figure and axis.
                (Default value = :code:`None`)

        Returns:
            (:class:`matplotlib.axes.Axes`): Axis with the plot.
        """
        import freud.plot
        try:
            values, counts = np.unique(self.cluster_idx, return_counts=True)
        except ValueError:
            return None
        else:
            return freud.plot.clusters_plot(
                values, counts, num_clusters_to_plot=10, ax=ax)

    def _repr_png_(self):
        import freud.plot
        try:
            return freud.plot.ax_to_bytes(self.plot())
        except AttributeError:
            return None


cdef class ClusterProperties(Compute):
    R"""Routines for computing properties of point clusters.

    Given a set of points and cluster ids (from :class:`~.Cluster` or another
    source), this class determines the following properties for each cluster:

     - Center of mass
     - Gyration tensor
     - Size (number of points)

    The center of mass for each cluster (properly handling periodic boundary
    conditions) can be accessed with :code:`centers` attribute.  The :math:`3
    \times 3` symmetric gyration tensors :math:`G` can be accessed with
    :code:`gyrations` attribute.

    Attributes:
        centers ((:math:`N_{clusters}`, 3) :class:`numpy.ndarray`):
            The centers of mass of the clusters.
        gyrations ((:math:`N_{clusters}`, 3, 3) :class:`numpy.ndarray`):
            The gyration tensors of the clusters.
        sizes ((:math:`N_{clusters}`) :class:`numpy.ndarray`):
            The cluster sizes.
    """
    cdef freud._cluster.ClusterProperties * thisptr

    def __cinit__(self):
        self.thisptr = new freud._cluster.ClusterProperties()

    def __dealloc__(self):
        del self.thisptr

    def compute(self, neighbor_query, cluster_idx):
        R"""Compute properties of the point clusters.
        Loops over all points in the given array and determines the center of
        mass of the cluster as well as the gyration tensor. These can be
        accessed after the call to :meth:`~.compute()` with the
        :code:`centers` and :code:`gyrations` attributes.

        Args:
            box (:class:`freud.box.Box`):
                Simulation box.
            points ((:math:`N_{points}`, 3) :class:`np.ndarray`):
                Positions of the points making up the clusters.
            cluster_idx ((:math:`N_{points}`,) :class:`np.ndarray`):
                Cluster indexes for each point.
        """
<<<<<<< HEAD
        cdef freud.locality.NeighborQuery nq = \
            freud.locality._make_default_nq(neighbor_query)
        cluster_idx = freud.common.convert_array(
            cluster_idx, shape=(nq.points.shape[0], ), dtype=np.uint32)
=======
        cdef freud.box.Box b = freud.util._convert_box(box)

        points = freud.util._convert_array(points, shape=(None, 3))
        cluster_idx = freud.util._convert_array(
            cluster_idx, shape=(points.shape[0], ), dtype=np.uint32)
        cdef const float[:, ::1] l_points = points
>>>>>>> 531482db
        cdef const unsigned int[::1] l_cluster_idx = cluster_idx
        self.thisptr.compute(
            nq.get_ptr(),
            <unsigned int*> &l_cluster_idx[0])
        return self

    @Compute._computed_property
    def centers(self):
        return freud.util.make_managed_numpy_array(
            &self.thisptr.getClusterCenters(),
            freud.util.arr_type_t.FLOAT, 3)

    @Compute._computed_property
    def gyrations(self):
        return freud.util.make_managed_numpy_array(
            &self.thisptr.getClusterGyrations(),
            freud.util.arr_type_t.FLOAT)

    @Compute._computed_property
    def sizes(self):
        return freud.util.make_managed_numpy_array(
            &self.thisptr.getClusterSizes(),
            freud.util.arr_type_t.UNSIGNED_INT)

    def __repr__(self):
        return "freud.cluster.{cls}()".format(cls=type(self).__name__)<|MERGE_RESOLUTION|>--- conflicted
+++ resolved
@@ -194,19 +194,10 @@
             cluster_idx ((:math:`N_{points}`,) :class:`np.ndarray`):
                 Cluster indexes for each point.
         """
-<<<<<<< HEAD
         cdef freud.locality.NeighborQuery nq = \
             freud.locality._make_default_nq(neighbor_query)
-        cluster_idx = freud.common.convert_array(
+        cluster_idx = freud.util._convert_array(
             cluster_idx, shape=(nq.points.shape[0], ), dtype=np.uint32)
-=======
-        cdef freud.box.Box b = freud.util._convert_box(box)
-
-        points = freud.util._convert_array(points, shape=(None, 3))
-        cluster_idx = freud.util._convert_array(
-            cluster_idx, shape=(points.shape[0], ), dtype=np.uint32)
-        cdef const float[:, ::1] l_points = points
->>>>>>> 531482db
         cdef const unsigned int[::1] l_cluster_idx = cluster_idx
         self.thisptr.compute(
             nq.get_ptr(),
