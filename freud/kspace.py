# Copyright (c) 2010-2018 The Regents of the University of Michigan
# This file is part of the freud project, released under the BSD 3-Clause License.

import numpy as np
import math
import copy
from ._freud import FTdelta as _FTdelta
from ._freud import FTsphere as _FTsphere
from ._freud import FTpolyhedron as _FTpolyhedron


def meshgrid2(*arrs):
    """Computes an n-dimensional meshgrid

    source: http://stackoverflow.com/questions/1827489/numpy-meshgrid-in-3d

    :param arrs: Arrays to meshgrid
    :return: tuple of arrays
    :rtype: :class:`tuple`
    """
    arrs = tuple(reversed(arrs))
    lens = list(map(len, arrs))
    dim = len(arrs)

    sz = 1
    for s in lens:
        sz *= s

    ans = []
    for i, arr in enumerate(arrs):
        slc = [1] * dim
        slc[i] = lens[i]
        arr2 = np.asarray(arr).reshape(slc)
        for j, sz in enumerate(lens):
            if j != i:
                arr2 = arr2.repeat(sz, axis=j)
        ans.append(arr2)

    return tuple(ans[::-1])


class SFactor3DPoints:
    """Compute the full 3D structure factor of a given set of points

    Given a set of points :math:`\\vec{r}_i` SFactor3DPoints computes the
    static structure factor :math:`S \\left( \\vec{q} \\right) = C_0 \\left|
    {\\sum_{m=1}^{N} \\exp{\\mathit{i}\\vec{q}\\cdot\\vec{r_i}}} \\right|^2`
    where :math:`C_0` is a scaling constant chosen so that
    :math:`S\\left(0\\right) = 1`, :math:`N` is the number of particles.
    :math:`S` is evaluated on a grid of q-values :math:`\\vec{q} = h
    \\frac{2\\pi}{L_x} \\hat{i} + k \\frac{2\\pi}{L_y} \\hat{j} + l
    \\frac{2\\pi}{L_z} \\hat{k}` for integer :math:`h,k,l: \\left[-g,g\\right]`
    and :math:`L_x, L_y, L_z` are the box lengths in each direction.

    After calling :py:meth:`~.SFactor3DPoints.compute()`, access the used :math:`q`
    values with :py:meth:`~.SFactor3DPoints.getQ()`, the static structure
    factor with :py:meth:`~.SFactor3DPoints.getS()`, and (if needed) the
    un-squared complex version of S with
    :py:meth:`~.SFactor3DPoints.getSComplex()`. All values are stored in 3D
    numpy arrays. They are indexed by :math:`a,b,c` where
    :math:`a=h+g, b=k+g, c=l+g`.

    Note that due to the way that numpy arrays are indexed, access the returned
    S array as :code:`S[c,b,a]` to get the value at
    :math:`q = \\left(qx\\left[a\\right], qy\\left[b\\right],
    qz\\left[c\\right]\\right)`.
    """

    def __init__(self, box, g):
        """Initalize SFactor3DPoints

        :param box: The simulation box
<<<<<<< HEAD
        :param g: The number of grid points for q in each direction is 2*g+1
        :type box: :py:class:`freud.box.Box`
=======
        :param g: The number of grid points for :math:`q` in each direction is 2*g+1
        :type box: :py:meth:`freud.box.Box`
>>>>>>> 610034ed
        :type g: int
        """
        if box.is2D():
            raise ValueError("SFactor3DPoints does not support 2D boxes")
        self.grid = 2 * g + 1
        self.qx = np.linspace(-g * 2 * math.pi / box.getLx(),
                                 g * 2 * math.pi / box.getLx(), num=self.grid)
        self.qy = np.linspace(-g * 2 * math.pi / box.getLy(),
                                 g * 2 * math.pi / box.getLy(), num=self.grid)
        self.qz = np.linspace(-g * 2 * math.pi / box.getLz(),
                                 g * 2 * math.pi / box.getLz(), num=self.grid)

        # make meshgrid versions of qx,qy,qz for easy computation later
        self.qx_grid, self.qy_grid, self.qz_grid = meshgrid2(
            self.qx, self.qy, self.qz)

        # initialize a 0 S
        self.s_complex = np.zeros(
            shape=(self.grid, self.grid, self.grid), dtype=np.complex64)

    def compute(self, points):
        """Compute the static structure factor of a given set of points

        After calling :py:meth:`~.SFactor3DPoints.compute()`, you can access
        the results with :py:meth:`~.SFactor3DPoints.getS()`,
        :py:meth:`~.SFactor3DPoints.getSComplex()`, and the grid with
        :py:meth:`~.SFactor3DPoints.getQ()`.

        :param points: points used to compute the static structure factor
        :type points: :class:`numpy.ndarray`,
                        shape=(:math:`N_{particles}`, 3),
                        dtype= :class:`numpy.float32`
        """
        # clear s_complex to zero
        self.s_complex[:, :, :] = 0

        # add the contribution of each point
        for p in points:
            self.s_complex += np.exp(1j * (
                self.qx_grid * p[0] +
                self.qy_grid * p[1] +
                self.qz_grid * p[2]))

        # normalize
        mid = self.grid // 2
        cinv = np.absolute(self.s_complex[mid, mid, mid])
        self.s_complex /= cinv
        return self

    def getS(self):
        """Get the computed static structure factor

        :return: The computed static structure factor as a copy
        :rtype: :class:`numpy.ndarray`,
                shape=(X,Y),
                dtype= :class:`numpy.float32`
        """
        return (self.s_complex * np.conj(self.s_complex)).astype(
            np.float32)

    def getSComplex(self):
        """Get the computed complex structure factor (if you need the phase
        information)

        :return: The computed static structure factor, as a copy, without
                taking the magnitude squared
        :rtype: :class:`numpy.ndarray`,
            shape=(X,Y),
            dtype= :class:`numpy.complex64`
        """
        return copy.cpy(self.s_complex)

    def getQ(self):
        """Get the :math:`q` values at each point

        The structure factor :code:`S[c,b,a]` is evaluated at the vector
        :math:`q = \\left(qx\\left[a\\right], qy\\left[b\\right],
        qz\\left[c\\right]\\right)`.

        :return: (qx, qy, qz)
        :rtype: :class:`tuple`
        """
        return (self.qx, self.qy, self.qz)


class AnalyzeSFactor3D:
    """ Analyze the peaks in a 3D structure factor

    Given a structure factor :math:`S\\left(q\\right)` computed by classes
    such as :py:class:`~.SFactor3DPoints`, :py:class:`~.AnalyzeSFactor3D`
    performs a variety of analysis tasks.

        * Identifies peaks
        * Provides a list of peaks and the vector :math:`\\vec{q}` positions
          at which they occur
        * Provides a list of peaks grouped by :math:`q^2`
        * Provides a full list of :math:`S\\left(\\left|q\\right|\\right)`
          values vs :math:`q^2` suitable for plotting the 1D analog of the
          structure factor
        * Scans through the full 3D peaks and reconstructs the Bravais lattice

    .. note::
        All of these operations work in an indexed integer :math:`q`-space
        :math:`h,k,l`. Any peak position values returned must be multiplied by
        :math:`2\\pi/L` to get to real :math:`q` values in simulation units.

    .. todo::
        need to think if this actually will work with non-cubic boxes...
    """

    def __init__(self, S):
        """Initialize the analyzer

        :param S: Static structure factor to analyze
        :type S: :class:`numpy.ndarray`
        """
        self.S = S
        self.grid = S.shape[0]
        self.g = self.grid / 2

    def getPeakList(self, cut):
        """Get a list of peaks in the structure factor

        :param cut: All :math:`S\\left(q\\right)` values greater than cut will
                    be counted as peaks
        :return: peaks, :math:`q` as lists
        :rtype: :class:`list`
        """
        clist, blist, alist = (self.S > cut).nonzero()
        clist -= self.g
        blist -= self.g
        alist -= self.g

        q_list = [idx for idx in zip(clist, blist, alist)]
        peak_list = [self.S[(q[0] + self.g,
                             q[1] + self.g,
                             q[2] + self.g)]
                     for q in q_list]
        return (q_list, peak_list)

    def getPeakDegeneracy(self, cut):
        """Get a dictionary of peaks indexed by :math:`q^2`

        :param cut: All :math:`S\\left(q\\right)` values greater than cut will
                    be counted as peaks
        :type cut: :class:`numpy.ndarray`
        :return: a dictionary with keys :math:`q^2` and a
                 list of peaks for the corresponding values
        :rtype: :class:`dict`
        """
        q_list, peak_list = self.getPeakList(cut)

        retval = {}
        for q, peak in zip(q_list, peak_list):
            qsq = q[0] * q[0] + q[1] * q[1] + q[2] * q[2]
            if not (qsq in retval):
                retval[qsq] = []

            retval[qsq].append(peak)

        return retval

    def getSvsQ(self):
        """Get a list of all :math:`S\\left(\\left|q\\right|\\right)` values vs
        :math:`q^2`

        :return: S, qsquared
        :rtype: :class:`numpy.ndarray`
        """
        hx = range(-self.g, self.g + 1)

        qsq_list = []
        # create an list of q^2 in the proper order
        for i in range(0, self.grid):
            for j in range(0, self.grid):
                for k in range(0, self.grid):
                    qsq_list.append(hx[i] * hx[i] +
                                    hx[j] * hx[j] +
                                    hx[k] * hx[k])

        return (self.S.flatten(), qsq_list)


class SingleCell3D:
    """SingleCell3D objects manage data structures necessary to call the
    Fourier Transform functions that evaluate FTs for given form factors at a
    list of :math:`K` points. SingleCell3D provides an interface to helper functions to
    calculate :math:`K` points for a desired grid from the reciprocal lattice vectors
    calculated from an input boxMatrix.  State is maintained as `set_` and
    `update_` functions invalidate internal data structures and as fresh data
    is restored with `update_` function calls. This should facilitate
    management with a higher-level UI such as a GUI with an event queue.

    I'm not sure what sort of error checking would be most useful, so I'm
    mostly allowing ValueErrors and such exceptions to just occur and then
    propagate up through the calling functions to be dealt with by the user.
    """

    def __init__(self, k=1800, ndiv=16, dK=0.01, boxMatrix=None,
                 *args, **kwargs):
        """Initialize the single-cell data structure for FT calculation
        :param int ndiv: The resolution of the diffraction image grid
        :param float k: The angular wave number of the plane wave probe.
                        (Currently unused.)
        :param float dK: The k-space unit associated with the diffraction
                         image grid spacing
        :param boxMatrix: The unit cell lattice vectors as columns in a 3x3
                          matrix
        :param float scale: nm per unit length (default 1.0)
        :type boxMatrix: :class:`numpy.ndarray`,
                         shape=(3, 3),
                         dtype= :class:`numpy.float32`

        .. note::
            * The `set_` functions take a single parameeter and cause other
              internal data structures to become invalid.
            * The `update_` and calculate functions restore the validity of
              these structures using internal data.
            * The functions are separate to make it easier to avoid unnecessary
              computation such as when changing multiple parameters before
              seeking output or when wrapping the code with an interface
              with an event queue.
        """
        # Initialize some state
        self.Kpoints_valid = False
        self.FT_valid = False
        self.bases_valid = False
        self.K_constraint_valid = False

        # Set up particle type data structures
        self.ptype_name = list()
        self.ptype_position = list()
        self.ptype_orientation = list()
        self.ptype_ff = list()
        self.ptype_param = dict()
        self.ptype_param_methods = list()
        self.active_types = set()

        # Get arguments
        self.k = np.float32(k)
        self.ndiv = np.float32(ndiv)
        self.dK = np.float32(dK)
        if np.float32(boxMatrix).shape != (3, 3):
            raise Warning('Need a valid box matrix!')
        else:
            self.boxMatrix = boxMatrix
        if 'scale' in kwargs:
            self.scale = kwargs['scale']
        else:
            self.scale = 1.0
        self.scale = np.float32(self.scale)
        self.a1, self.a2, self.a3 = np.zeros((3, 3), dtype=np.float32)
        self.g1, self.g2, self.g3 = np.zeros((3, 3), dtype=np.float32)
        self.update_bases()

        # Initialize remaining variables
        self.FT = None
        self.Kpoints = None
        self.Kmax = np.float32(self.dK * self.ndiv)
        K = self.Kmax
        epsilon = np.float32(-0.5 * self.dK)
        self.K_extent = [-K, K, -K, K, -epsilon, epsilon]
        self.K_constraint = None

        # For initial K points, assume a planar extent commensurate with the
        # image
        self.update_K_constraint()
        self.update_Kpoints()

        # Set up particle type information and scattering form factor mapping
        self.fffactory = FTfactory()

    def add_ptype(self, name):
        """Create internal data structures for new particle type by name

        Particle type is inactive when added because parameters must be set
        before FT can be performed.

        :param name: particle name
        :type name: str
        """
        if name in self.ptype_name:
            raise Warning('{name} already exists'.format(name=name))
            return
        self.ptype_name.append(name)
        self.ptype_position.append(np.empty((0, 3), dtype=np.float32))
        self.ptype_orientation.append(np.empty((0, 4), dtype=np.float32))
        self.ptype_ff.append(None)
        for param in self.ptype_param:
            self.ptype_param[param].append(None)

    def remove_ptype(self, name):
        """Remove internal data structures associated with ptype <name>

        :param name: particle name
        :type name: str

        .. note::
            This shouldn't usually be necessary, since particle types may be
            set inactive or have any of their properties updated through
            `set_` methods.
        """
        i = self.ptype_name.index(name)
        if i in self.active_types:
            self.active_types.remove(i)
        for param in self.ptype_param:
            self.ptype_param[param].remove(i)
        self.ptype_param_methods.remove(i)
        self.ptype_ff.remove(i)
        self.ptype_orientation.remove(i)
        self.ptype_position.remove(i)
        self.ptype_name.remove(i)
        if i in self.active_types:
            self.FT_valid = False

    def set_active(self, name):
        """Set particle type active

        :param name: particle name
        :type name: str
        """
        i = self.ptype_name.index(name)
        if i not in self.active_types:
            self.active_types.add(i)
            self.FT_valid = False

    def set_inactive(self, name):
        """Set particle type inactive

        :param name: particle name
        :type name: str
        """
        i = self.ptype_name.index(name)
        if i in self.active_types:
            self.active_types.remove(i)
            self.FT_valid = False

    def get_ptypes(self):
        """Get ordered list of particle names

        :return: list of particle names
        :rtype: :class:`list`
        """
        return self.ptype_name

    def get_form_factors(self):
        """Get form factor names and indices

        :return: list of factor names and indices
        :rtype: :class:`list`
        """
        return self.fffactory.getFTlist()

    def set_form_factor(self, name, ff):
        """Set scattering form factor

        :param name: particle type name
        :param ff: scattering form factor named in
                :py:meth:`~.SingleCell3D.get_form_factors()`
        :type name: str
        :type ff: :class:`list`
        """
        i = self.ptype_name.index(name)
        j = self.fffactory.getFTlist().index(ff)
        FTobj = self.fffactory.getFTobject(j)
        # set FTobj parameters with previously chosen values
        for param in self.ptype_param:
            if param in FTobj.get_params():
                value = self.ptype_param[param][i]
                FTobj.set_parambyname(param, value)
        FTobj.set_parambyname('scale', self.scale)
        FTobj.set_rq(self.ptype_position[i], self.ptype_orientation[i])
        FTobj.set_K(self.Kpoints)
        self.ptype_ff[i] = FTobj
        if i in self.active_types:
            self.FT_valid = False

    def set_param(self, particle, param, value):
        """Set named parameter for named particle

        :param str particle: particle name
        :param str param: parameter name
        :param float value: parameter value
        """
        i = self.ptype_name.index(particle)
        FTobj = self.ptype_ff[i]
        if param not in self.ptype_param:
            self.ptype_param[param] = [None] * len(self.ptype_name)
        self.ptype_param[param][i] = value
        if param not in FTobj.get_params():
            raise KeyError('No set_ method for parameter {p}'.format(p=param))
        else:
            FTobj.set_parambyname(param, value)
            if i in self.active_types:
                self.FT_valid = False

    def set_scale(self, scale):
        """Set scale factor. Store global value and set for each particle type

        :param float scale: nm per unit for input file coordinates
        """
        self.scale = np.float32(scale)
        for i in range(len(self.ptype_ff)):
            self.ptype_ff[i].set_scale(scale)
        self.bases_valid = False

    def set_box(self, boxMatrix):
        """Set box matrix

        :param boxMatrix: unit cell box matrix
        :type boxMatrix: :class:`numpy.ndarray`,
                            shape=(3, 3),
                            dtype= :class:`numpy.float32`
        """
        self.boxMatrix = np.array(boxMatrix)
        self.bases_valid = False

    def set_rq(self, name, position, orientation):
        """Set positions and orientations for a particle type

        To best maintain valid state in the event of changing numbers of
        particles, position and orientation are updated in a single method.

        :param name: particle type name
        :param position: (N,3) array of particle positions
        :param orientation: (N,4) array of particle quaternions
        :type name: str
        :type position: :class:`numpy.ndarray`,
                        shape=(:math:`N_{particles}`, 3),
                        dtype= :class:`numpy.float32`
        :type orientation: :class:`numpy.ndarray`,
                            shape=(:math:`N_{particles}`, 4),
                            dtype= :class:`numpy.float32`
        """
        i = self.ptype_name.index(name)
        r = np.asarray(position, dtype=np.float32)
        q = np.asarray(orientation, dtype=np.float32)
        # Check for compatible position and orientation
        N = r.shape[0]
        if q.shape[0] != N:
            raise ValueError(
                'position and orientation must be the same length')
        if len(r.shape) != 2 or r.shape[1] != 3:
            raise ValueError('position must be a (N,3) array')
        if len(q.shape) != 2 or q.shape[1] != 4:
            raise ValueError('orientation must be a (N,4) array')
        self.ptype_position[i] = r
        self.ptype_orientation[i] = q
        self.ptype_ff[i].set_rq(r, q)
        if i in self.active_types:
            self.FT_valid = False

    def set_ndiv(self, ndiv):
        """Set number of grid divisions in diffraction image

        :param ndiv: define diffraction image as ndiv x ndiv grid
        :type ndiv: int
        """
        self.ndiv = int(ndiv)
        self.K_constraint_valid = False

    def set_dK(self, dK):
        """Set grid spacing in diffraction image

        :param dK: difference in :math:`K` vector between two adjacent diffraction
                    image grid points
        :type dK: float
        """
        self.dK = np.float32(dK)
        self.K_constraint_valid = False

    def set_k(self, k):
        """Set angular wave number of plane wave probe

        :param float k: = :math:`\\left|k_0\\right|`
        """
        self.k = np.float32(k)

    def update_bases(self):
        """Update the direct and reciprocal space lattice vectors

        .. note::
            If scale or boxMatrix is updated, the lattice vectors in direct and
            reciprocal space need to be recalculated.

        .. todo::
            call automatically if scale, boxMatrix updated
        """
        self.bases_valid = True
        # Calculate scaled lattice vectors
        vectors = self.boxMatrix.transpose() * self.scale
        self.a1, self.a2, self.a3 = np.float32(vectors)
        # Calculate reciprocal lattice vectors
        self.g1, self.g2, self.g3 = np.float32(
            reciprocalLattice3D(self.a1, self.a2, self.a3))
        self.K_constraint_valid = False

    def update_K_constraint(self):
        """Recalculate constraint used to select :math:`K` values

        The constraint used is a slab of epsilon thickness in a plane
        perpendicular to the :math:`k_0` propagation, intended to provide easy
        emulation of TEM or relatively high-energy scattering.
        """
        self.K_constraint_valid = True
        self.Kmax = np.float32(self.dK * self.ndiv)
        K = self.Kmax
        R = K * np.float32(np.sqrt(2))
        epsilon = np.abs(np.float32(0.5 * self.dK))
        self.K_extent = [-K, K, -K, K, -epsilon, epsilon]
        self.K_constraint = AlignedBoxConstraint(R, *self.K_extent)
        self.Kpoints_valid = False

    def update_Kpoints(self):
        """Update :math:`K` points at which to evaluate FT

        .. note::
            If the diffraction image dimensions change relative to the
            reciprocal lattice, the :math:`K` points need to be recalculated.
        """
        self.Kpoints_valid = True
        self.Kpoints = np.float32(constrainedLatticePoints(
            self.g1, self.g2, self.g3, self.K_constraint))
        for i in range(len(self.ptype_ff)):
            self.ptype_ff[i].set_K(self.Kpoints)
        self.FT_valid = False

    def calculate(self, *args, **kwargs):
        """Calculate FT. The details and arguments will vary depending on
        the form factor chosen for the particles.

        For any particle type-dependent parameters passed as keyword arguments,
        the parameter must be passed as a list of length :code:`max(p_type)+1` with
        indices corresponding to the particle types defined. In other words,
        type-dependent parameters are optional (depending on the set of form
        factors being calculated), but if included must be defined for all
        particle types.

        :param position: array of particle positions in nm
        :param orientation: array of orientation quaternions
        :param kwargs: additional keyword arguments passed on to
                        form-factor-specific FT calculator
        :type position: :class:`numpy.ndarray`,
                        shape=(:math:`N_{particles}`, 3),
                        dtype= :class:`numpy.float32`
        :type orientation: :class:`numpy.ndarray`,
                            shape=(:math:`N_{particles}`, 4),
                            dtype= :class:`numpy.float32`
        """
        self.FT_valid = True
        shape = (len(self.Kpoints),)
        self.FT = np.zeros(shape, dtype=np.complex64)
        for i in self.active_types:
            calculator = self.ptype_ff[i]
            calculator.compute()
            self.FT += calculator.getFT()
        return self.FT


class FTfactory:
    """Factory to return an FT object of the requested type
    """

    def __init__(self):
        """Constructor
        """
        self.name_list = ['Delta']
        self.constructor_list = [FTdelta]
        self.args_list = [None]

    def getFTlist(self):
        """Get an ordered list of named FT types

        :return: list of FT names
        :rtype: :class:`list`
        """
        return self.name_list

    def getFTobject(self, i, args=None):
        """Get a new instance of an FT type from list returned by
        :py:meth:`~.FTfactory.getFTlist()`

        :param i: index into list returned by
                    :py:meth:`~.FTfactory.getFTlist()`
        :param args: argument object used to initialize FT, overriding default
                    set at :py:meth:`~.FTfactory.addFT()`
        :type i: int
        :type args: :class:`list`
        """
        constructor = self.constructor_list[i]
        if args is None:
            args = self.args_list[i]
        return constructor(args)

    def addFT(self, name, constructor, args=None):
        """Add an FT class to the factory

        :param name: identifying string to be returned by getFTlist()
        :param constructor: class / function name to be used to create new FT
                            objects
        :param args: set default argument object to be used to construct FT
                    objects
        :type name: str
        :type constructor: `object`
        :type args: :class:`list`
        """
        if name in self.name_list:
            raise Warning('{name} already in factory'.format(name=name))
        else:
            self.name_list.append(name)
            self.constructor_list.append(constructor)
            self.args_list.append(args)


class FTbase:
    """Base class for FT calculation classes
    """

    def __init__(self, *args, **kwargs):
        """Constructor
        """
        self.scale = np.float32(1.0)
        self.density = np.complex64(1.0)
        self.S = None
        self.K = np.array([[0., 0., 0.]], dtype=np.float32)
        self.position = np.array([[0., 0., 0.]], dtype=np.float32)
        self.orientation = np.array([[1., 0., 0., 0.]], dtype=np.float32)

        # create dictionary of parameter names and set/get methods
        self.set_param_map = dict()
        self.set_param_map['scale'] = self.set_scale
        self.set_param_map['density'] = self.set_density

        self.get_param_map = dict()
        self.get_param_map['scale'] = self.get_scale
        self.get_param_map['density'] = self.get_density

    # Compute FT
    # def compute(self, *args, **kwargs):
    def getFT(self):
        """Return Fourier Transform

        :return: Fourier Transform
        :rtype: :class:`numpy.ndarray`
        """
        return self.S

    def get_params(self):
        """Get the parameter names accessible with :py:meth:`~.FTbase.set_parambyname()`

        :return: parameter names
        :rtype: :class:`list`
        """
        return self.set_param_map.keys()

    def set_parambyname(self, name, value):
        """Set named parameter for object

<<<<<<< HEAD
        :param str name: parameter name. Must exist in list returned by
                         :py:meth:`~.FTbase.get_params()`
        :param float value: parameter value to set
=======
        :param name: parameter name. Must exist in list returned by
                     :py:meth:`~.FTbase.get_params()`
        :param value: parameter value to set
        :type name: str
        :type value: float
>>>>>>> 610034ed
        """
        if name not in self.set_param_map.keys():
            msg = 'Object {type} does not have parameter {param}'.format(
                type=self.__class__, param=name)
            raise KeyError(msg)
        else:
            self.set_param_map[name](value)

    def get_parambyname(self, name):
        """Get named parameter for object

        :param str name: parameter name. Must exist in list returned by
                         :py:meth:`~.FTbase.get_params()`
        :return: parameter value
        :rtype: float
        """
        if name not in self.get_param_map.keys():
            msg = 'Object {type} does not have parameter {param}'.format(
                type=self.__class__, param=name)
            raise KeyError(msg)
        else:
            return self.get_param_map[name]()

    def set_K(self, K):
        """Set :math:`K` points to be evaluated

        :param K: list of :math:`K` vectors at which to evaluate FT
        :type K: :class:`numpy.ndarray`
        """
        self.K = np.asarray(K, dtype=np.float32)

    def set_scale(self, scale):
        """Set scale

        :param float scale: scale
        """
        self.scale = np.float32(scale)

    def get_scale(self):
        """Get scale

        :return: scale
        :rtype: float
        """
        return self.scale

    def set_density(self, density):
        """set density

        :param density: density
        :type density: :class:`numpy.complex64`
        """
        self.density = np.complex64(density)

    def get_density(self, density):
        """Get density

        :return: density
        :rtype: :class:`numpy.complex64`
        """
        return self.density

    def set_rq(self, r, q):
        """Set :math:`r`, :math:`q` values

        :param r: :math:`r`
        :param q: :math:`q`
        :type r: :class:`numpy.ndarray`
        :type q: :class:`numpy.ndarray`
        """
        self.position = np.asarray(r, dtype=np.float32)
        self.orientation = np.asarray(q, dtype=np.float32)
        if len(self.position.shape) == 1:
            self.position.resize((1, 3))
        if len(self.position.shape) != 2:
            print('Error: can not make an array of 3D vectors'
                  'from input position.')
            return None
        if len(self.orientation.shape) == 1:
            self.orientation.resize((1, 4))
        if len(self.orientation.shape) != 2:
            print('Error: can not make an array of 4D vectors'
                  'from input orientation.')
            return None


class FTdelta(FTbase):
    """Fourier transform a list of delta functions
    """

    def __init__(self, *args, **kwargs):
        """Constructor
        """
        FTbase.__init__(self)
        self.FTobj = _FTdelta()

    def set_K(self, K):
        """Set :math:`K` points to be evaluated

        :param K: list of :math:`K` vectors at which to evaluate FT
        :type K: :class:`numpy.ndarray`
        """
        FTbase.set_K(self, K)
        self.FTobj.set_K(self.K * self.scale)

    def set_scale(self, scale):
        """Set scale

        :param float scale: scale

        .. note::
            For a scale factor, :math:`\\lambda`, affecting the scattering
            density :math:`\\rho\\left(r\\right)`, :math:`S_{\\lambda}\\left
            (k\\right) == \\lambda^3 * S\\left(\\lambda * k\\right)`
        """
        FTbase.set_scale(self, scale)
        # self.FTobj.set_scale(float(self.scale))
        self.FTobj.set_K(self.K * self.scale)

    def set_density(self, density):
        """set density

        :param density: density
        :type density: :class:`numpy.complex64`
        """
        FTbase.set_density(self, density)
        self.FTobj.set_density(complex(self.density))

    def set_rq(self, r, q):
        """Set :math:`r`, :math:`q` values

        :param r: :math:`r`
        :param q: :math:`q`
        :type r: :class:`numpy.ndarray`
        :type q: :class:`numpy.ndarray`
        """
        FTbase.set_rq(self, r, q)
        self.FTobj.set_rq(self.position, self.orientation)

    def compute(self, *args, **kwargs):
        """Compute FT

        Calculate :math:`S = \\sum_{\\alpha} \\exp^{-i \\mathbf{K} \\cdot
        \\mathbf{r}_{\\alpha}}`
        """
        self.FTobj.compute()
        self.S = self.FTobj.getFT() * self.scale**3
        return self


class FTsphere(FTdelta):
    """Fourier transform for sphere

    Calculate :math:`S = \\sum_{\\alpha} \\exp^{-i \\mathbf{K} \\cdot
    \\mathbf{r}_{\\alpha}}`
    """

    def __init__(self, *args, **kwargs):
        """Constructor
        """
        FTbase.__init__(self, *args, **kwargs)
        self.FTobj = _FTsphere()
        self.set_param_map['radius'] = self.set_radius
        self.get_param_map['radius'] = self.get_radius
        self.set_radius(0.5)

    def set_radius(self, radius):
        """Set radius parameter

<<<<<<< HEAD
        :param float radius: sphere radius will be stored as given, but scaled
                             by scale parameter when used by methods
=======
        :param radius: sphere radius will be stored as given, but scaled by
                       scale parameter when used by methods
        :type radius: float
>>>>>>> 610034ed
        """
        self.radius = float(radius)
        self.FTobj.set_radius(self.radius)

    def get_radius(self):
        """Get radius parameter

        If appropriate, return value should be scaled by
        :code:`get_parambyname('scale')` for interpretation.

        :return: unscaled radius
        :rtype: float
        """
        self.radius = self.FTobj.get_radius()
        return self.radius


class FTpolyhedron(FTbase):
    """Fourier Transform for polyhedra
    """

    def __init__(self, *args, **kwargs):
        """Constructor
        """
        FTbase.__init__(self, *args, **kwargs)
        self.FTobj = _FTpolyhedron()
        self.set_param_map['radius'] = self.set_radius
        self.get_param_map['radius'] = self.get_radius

    def set_K(self, K):
        """Set :math:`K` points to be evaluated

        :param K: list of :math:`K` vectors at which to evaluate FT
        :type K: :class:`numpy.ndarray`
        """
        FTbase.set_K(self, K)
        self.FTobj.set_K(self.K * self.scale)

    def set_rq(self, r, q):
        """Set :math:`r`, :math:`q` values

        :param r: :math:`r`
        :param q: :math:`q`
        :type r: :class:`numpy.ndarray`
        :type q: :class:`numpy.ndarray`
        """
        FTbase.set_rq(self, r, q)
        self.FTobj.set_rq(self.position, self.orientation)

    def set_density(self, density):
        """set density

        :param density: density
        :type density: :class:`numpy.complex64`
        """
        FTbase.set_density(self, density)
        self.FTobj.set_density(complex(self.density))

    def set_params(self, verts, facets, norms, d, areas, volume):
        """construct list of facet offsets

        :param verts: list of vertices
        :param facets: list of facets
        :param norms: list of norms
        :param d: list of d values
        :param areas: list of areas
        :param volumes: list of volumes
        :type verts: :class:`numpy.ndarray`,
                     shape=(:math:`N_{verts}`, 3),
                     dtype= :class:`numpy.float32`
        :type facets: :class:`numpy.ndarray`,
                      shape=(:math:`N_{facets}`, :math:`N_{verts}`),
                      dtype= :class:`numpy.float32`
        :type norms: :class:`numpy.ndarray`,
                     shape=(:math:`N_{facets}`, 3),
                     dtype= :class:`numpy.float32`
        :type d: :class:`numpy.ndarray`,
                  shape=(:math:`N_{facets}`),
                  dtype= :class:`numpy.float32`
        :type areas: :class:`numpy.ndarray`,
                     shape=(:math:`N_{facets}`),
                     dtype= :class:`numpy.float32`
        :type volumes: :class:`numpy.ndarray`
        """
        facet_offs = np.zeros((len(facets) + 1), dtype=np.uint32)
        for i, f in enumerate(facets):
            facet_offs[i + 1] = facet_offs[i] + len(f)
        self.FTobj.set_params(verts, facet_offs, np.array(
            [vi for f in facets for vi in f], dtype=np.uint32), norms, d,
            areas, volume)

    def set_radius(self, radius):
        """Set radius of in-sphere

        :param float radius: radius inscribed sphere radius without scale
                             applied
        """
        # Find original in-sphere radius, determine necessary scale factor, and
        # scale vertices and surface distances
        radius = float(radius)
        self.hull.setInsphereRadius(radius)

    def get_radius(self):
        """Get radius parameter

        If appropriate, return value should be scaled by
        :code:`get_parambyname('scale')` for interpretation.

        :return: unscaled radius
        :rtype: float
        """
        # Find current in-sphere radius
        inradius = self.hull.getInsphereRadius()
        return inradius

    def compute(self, *args, **kwargs):
        """Compute FT

        Calculate :math:`S = \\sum_{\\alpha} \\exp^{-i \\mathbf{K} \\cdot
        \\mathbf{r}_{\\alpha}}`
        """
        self.FTobj.compute()
        self.S = self.FTobj.getFT() * self.scale**3
        return self


class FTconvexPolyhedron(FTpolyhedron):
    """Fourier Transform for convex polyhedra
    """

    def __init__(self, hull, *args, **kwargs):
        """Constructor

        :param hull: convex hull object
        :type hull: :class:`numpy.ndarray`,
                    shape=(:math:`N_{verts}`, 3),
                    dtype= :class:`numpy.float32`
        """
        FTpolyhedron.__init__(self, *args, **kwargs)
        self.set_param_map['radius'] = self.set_radius
        self.get_param_map['radius'] = self.get_radius
        self.hull = hull

        # set convex hull geometry
        verts = self.hull.points * self.scale
        facets = [self.hull.facets[i, 0:n]
                  for (i, n) in enumerate(self.hull.nverts)]
        norms = self.hull.equations[:, 0:3]
        d = - self.hull.equations[:, 3] * self.scale
        area = [self.hull.getArea(i) * self.scale**2.0
                for i in range(len(facets))]
        volume = self.hull.getVolume() * self.scale**3.0
        self.set_params(verts, facets, norms, d, area, volume)

    def set_radius(self, radius):
        """Set radius of in-sphere

        :param float radius: radius inscribed sphere radius without scale
                             applied
        """
        # Find original in-sphere radius, determine necessary scale factor,
        # and scale vertices and surface distances
        radius = float(radius)
        self.hull.setInsphereRadius(radius)

    def get_radius(self):
        """Get radius parameter

        If appropriate, return value should be scaled by
        get_parambyname('scale') for interpretation.

        :return: unscaled radius
        :rtype: float
        """
        # Find current in-sphere radius
        inradius = self.hull.getInsphereRadius()
        return inradius

    def compute_py(self, *args, **kwargs):
        """
        Compute FT

        Calculate :math:`P = F * S`:

        * :math:`S = \\sum_{\\alpha} \\exp^{-i \\mathbf{K} \\cdot \
          \\mathbf{r}_{\\alpha}}`
        * F is the analytical form factor for a polyhedron,
          computed with :py:meth:`~.FTconvexPolyhedron.Spoly3D()`
        """
        # Return FT of delta function at one or more locations
        position = self.scale * self.position
        orientation = self.orientation
        self.outputShape = (self.K.shape[0],)
        self.S = np.zeros(self.outputShape, dtype=np.complex64)
        for r, q in zip(position, orientation):
            for i in range(len(self.K)):
                # The FT of an object with orientation q at a given k-space
                # point is the same as the FT of the unrotated object at a
                # k-space point rotated the opposite way. The opposite of the
                # rotation represented by a quaternion is the conjugate of the
                # quaternion, found by inverting the sign of the imaginary
                # components.
                K = quatrot(q * np.array([1, -1, -1, -1]), self.K[i])
                self.S[i] += np.exp(np.dot(K, r) *
                                    -1.j) * self.Spoly3D(K)
        self.S *= self.density
        return self

    def Spoly2D(self, i, k):
        """Calculate Fourier transform of polygon

        :param i: face index into self.hull simplex list
        :param k: angular wave vector at which to calculate
                  :math:`S\\left(i\\right)`
        :type i: int
        :type k: int
        """
        if np.dot(k, k) == 0.0:
            S = self.hull.getArea(i) * self.scale**2
        else:
            S = 0.0
            nverts = self.hull.nverts[i]
            verts = list(self.hull.facets[i, 0:nverts])
            # apply periodic boundary condition for convenience
            verts.append(verts[0])
            points = self.hull.points * self.scale
            n = self.hull.equations[i, 0:3]
            for j in range(self.hull.nverts[i]):
                v1 = points[verts[j + 1]]
                v0 = points[verts[j]]
                edge = v1 - v0
                centrum = np.array((v1 + v0) / 2.)
                # Note that np.sinc(x) gives sin(pi*x)/pi*x
                x = np.dot(k, edge) / np.pi
                cpedgek = np.cross(edge, k)
                S += np.dot(n, cpedgek) * np.exp(
                     -1.j * np.dot(k, centrum)) * np.sinc(x)
            S *= (-1.j / np.dot(k, k))
        return S

    def Spoly3D(self, k):
        """Calculate Fourier transform of polyhedron

        :param k: angular wave vector at which to calculate
                  :math:`S\\left(i\\right)`
        :type k: int
        """
        if np.dot(k, k) == 0.0:
            S = self.hull.getVolume() * self.scale**3
        else:
            S = 0.0
            # for face in faces
            for i in range(self.hull.nfacets):
                # need to project k into plane of face
                ni = self.hull.equations[i, 0:3]
                di = - self.hull.equations[i, 3] * self.scale
                dotkni = np.dot(k, ni)
                k_proj = k - ni * dotkni
                S += dotkni * np.exp(-1.j * dotkni * di) * \
                    self.Spoly2D(i, k_proj)
            S *= 1.j / (np.dot(k, k))
        return S


# Axis angle rotation
# \param v vector to be rotated
# \param u rotation axis
# \param theta rotation angle
def rotate(v, u, theta):
    v = np.array(v)  # need an actual array and not a view
    u = np.array(u)
    v.resize((3,))
    u.resize((3,))
    vx, vy, vz = v
    ux, uy, uz = u
    vout = np.empty((3,))
    st = math.sin(theta)
    ct = math.cos(theta)
    vout[0] = (vx * (ct + ux * ux * (1 - ct)) +
               vy * (ux * uy * (1 - ct) - uz * st) +
               vz * (ux * uz * (1 - ct) + uy * st))
    vout[1] = (vx * (uy * ux * (1 - ct) + uz * st) +
               vy * (ct + uy * uy * (1 - ct)) +
               vz * (uy * uz * (1 - ct) - ux * st))
    vout[2] = (vx * (uz * ux * (1 - ct) - uy * st) +
               vy * (uz * uy * (1 - ct) + ux * st) +
               vz * (ct + uz * uz * (1 - ct)))
    return vout

# Apply a rotation quaternion
# \param b vector to be rotated
# \param a rotation quaternion
def quatrot(a, b):
    s = a[0]
    v = a[1:4]
    return ((s * s - np.dot(v, v)) * b +
            2 * s * np.cross(v, b) +
            2 * np.dot(v, b) * v)


class Constraint:
    """Constraint base class

    Base class for constraints on vectors to define the API. All constraints
    should have a 'radius' defining a bounding sphere and a 'satisfies' method
    to determine whether an input vector satisfies the constraint.
    """

    def __init__(self, R, *args, **kwargs):
        """Constructor

        :param R: required parameter describes the circumsphere of influence of
                    the constraint for quick tests
        :type R: float
        """
        self.radius = R

    def satisfies(self, v):
        """Constraint test

        :param v: vector to test against constraint
        :type v: :class:`numpy.ndarray`,
                    shape=(3),
                    dtype= :class:`numpy.float32`
        """
        return True


class AlignedBoxConstraint(Constraint):
    """Axis-aligned Box constraint

    Tetragonal box aligned with the coordinate system. Consider using a small z
    dimension to serve as a plane plus or minus some epsilon. Set R < L for a
    cylinder
    """

    def __init__(self, R, *args, **kwargs):
        """Constructor

        :param R: required parameter describes the circumsphere of influence of
                    the constraint for quick tests
        :type R: float
        """
        self.radius = R
        self.R2 = R * R
        [self.xneg, self.xpos,
         self.yneg, self.ypos,
         self.zneg, self.zpos] = args

    def satisfies(self, v):
        """Constraint test

        :param v: vector to test against constraint
        :type v: :class:`numpy.ndarray`,
                    shape=(3),
                    dtype= :class:`numpy.float32`
        """
        satisfied = False
        if np.dot(v, v) <= self.R2:
            if v[0] >= self.xneg and v[0] <= self.xpos:
                if v[1] >= self.yneg and v[1] <= self.ypos:
                    if v[2] >= self.zneg and v[2] <= self.zpos:
                        satisfied = True
        return satisfied


def constrainedLatticePoints(v1, v2, v3, constraint):
    """Generate a list of points satisfying a constraint

    :param v1: lattice vector 1 along which to test points
    :param v2: lattice vector 2 along which to test points
    :param v3: lattice vector 3 along which to test points
    :param constraint: constraint object to test lattice points against
    :type v1: :class:`numpy.ndarray`, shape=(3), dtype= :class:`numpy.float32`
    :type v2: :class:`numpy.ndarray`, shape=(3), dtype= :class:`numpy.float32`
    :type v3: :class:`numpy.ndarray`, shape=(3), dtype= :class:`numpy.float32`
    :type constraint: :py:class:`~.Constraint`
    """
    # Find shortest distance, G, possible with lattice vectors
    # See how many G, nmax, fit in bounding box radius R
    # Limit indices h, k, l to [-nmax, nmax]
    # Check each value h, k, l to see if vector satisfies constraint
    # Return list of vectors
    R = constraint.radius
    # Find shortest distance G. Assume lattice reduction is not necessary.
    gvec = v1 + v2 + v3
    G2 = np.dot(gvec, gvec)
    # This potentially checks redundant vectors, but optimization might require
    # hard-to-unroll loops.
    for h in [-1, 0, 1]:
        for k in [-1, 0, 1]:
            for l in [-1, 0, 1]:
                if [h, k, l] == [0, 0, 0]:
                    continue
                newvec = h * v1 + k * v2 + l * v3
                mag2 = np.dot(newvec, newvec)
                if mag2 < G2:
                    gvec = newvec
                    G2 = mag2
    G = np.sqrt(G2)
    nmax = int((R / G) + 1)
    # Check each point against constraint
    # This potentially checks redundant vectors but we don't want to assume
    # anything about the constraint.
    vec_list = list()
    for h in range(-nmax, nmax + 1):
        for k in range(-nmax, nmax + 1):
            for l in range(-nmax, nmax + 1):
                gvec = h * v1 + k * v2 + l * v3
                if constraint.satisfies(gvec):
                    vec_list.append(gvec)
    length = len(vec_list)
    vec_array = np.empty((length, 3), dtype=np.float32)
    if length > 0:
        vec_array[...] = vec_list
    return vec_array


def reciprocalLattice3D(a1, a2, a3):
    """Calculate reciprocal lattice vectors

    3D reciprocal lattice vectors with magnitude equal to angular wave number

    :param a1: real space lattice vector 1
    :param a2: real space lattice vector 2
    :param a3: real space lattice vector 3
    :type a1: :class:`numpy.ndarray`, shape=(3), dtype= :class:`numpy.float32`
    :type a2: :class:`numpy.ndarray`, shape=(3), dtype= :class:`numpy.float32`
    :type a3: :class:`numpy.ndarray`, shape=(3), dtype= :class:`numpy.float32`
    :return: list of reciprocal lattice vectors
    :rtype: :class:`list`

    .. note::
        For unit test, :code:`dot(g[i], a[j]) = 2 * pi * diracDelta(i, j)`
    """
    a1 = np.asarray(a1)
    a2 = np.asarray(a2)
    a3 = np.asarray(a3)
    a2xa3 = np.cross(a2, a3)
    g1 = (2 * np.pi / np.dot(a1, a2xa3)) * a2xa3
    a3xa1 = np.cross(a3, a1)
    g2 = (2 * np.pi / np.dot(a2, a3xa1)) * a3xa1
    a1xa2 = np.cross(a1, a2)
    g3 = (2 * np.pi / np.dot(a3, a1xa2)) * a1xa2
    return g1, g2, g3


class DeltaSpot:
    """Base class for drawing diffraction spots on a 2D grid.

    Based on the dimensions of a grid, determines which grid points need to be
    modified to represent a diffraction spot and generates the values in that
    subgrid. Spot is a single pixel at the closest grid point
    """

    def __init__(self, shape, extent, *args, **kwargs):
        """Constructor

        :param shape: number of grid points in each dimension
        :param extent: range of x,y values associated with grid points
        :type shape: :class:`numpy.ndarray`,
                        shape=(2),
                        dtype= :class:`numpy.int32`
        :type extent: :class:`numpy.ndarray`,
                        shape=(2),
                        dtype= :class:`numpy.float32`
        """
        self.shape = shape
        self.extent = extent
        self.dx = np.float32(extent[1] - extent[0]) / (shape[0] - 1)
        self.dy = np.float32(extent[3] - extent[2]) / (shape[1] - 1)
        self.x, self.y = np.float32(0), np.float32(0)

    def set_xy(self, x, y):
        """Set :math:`x`, :math:`y` values of spot center

        :param float x: x value of spot center
        :param float y: y value of spot center
        """
        self.x, self.y = np.float32(x), np.float32(y)
        # round to nearest grid point
        i = int(np.round((self.x - self.extent[0]) / self.dx))
        j = int(np.round((self.y - self.extent[2]) / self.dy))
        self.gridPoints = i, j

    def get_gridPoints(self):
        """Get indices of sub-grid

        Based on the type of spot and its center, return the grid mask of
        points containing the spot
        """
        return self.gridPoints

    def makeSpot(self, cval):
        """Generate intensity value(s) at sub-grid points

        :param cval: complex valued amplitude used to generate spot intensity
        :type cval: :class:`numpy.complex64`
        """
        return (np.conj(cval) * cval).real


class GaussianSpot(DeltaSpot):
    """Draw diffraction spot as a Gaussian blur.

    Grid points filled according to gaussian at spot center.
    """

    def __init__(self, shape, extent, *args, **kwargs):
        """Constructor

        :param shape: number of grid points in each dimension
        :param extent: range of x, y values associated with grid points
        :type shape: :class:`numpy.ndarray`,
                        shape=(2),
                        dtype= :class:`numpy.int32`
        :type extent: :class:`numpy.ndarray`,
                        shape=(2),
                        dtype= :class:`numpy.float32`
        """
        DeltaSpot.__init__(self, shape, extent, *args, **kwargs)
        if 'sigma' in kwargs:
            self.set_sigma(kwargs['sigma'])
        else:
            self.set_sigma(self.dx)
        self.set_xy(0, 0)

    def set_xy(self, x, y):
        """Set :math:`x`, :math:`y` values of spot center

        :param float x: x value of spot center
        :param float y: y value of spot center
        """
        self.x, self.y = np.float32(x), np.float32(y)
        # set grid: two index matrices of i and j values
        nx = int((3. * self.sigma / self.dx) + 1)
        ny = int((3. * self.sigma / self.dy) + 1)
        shape = (2 * nx + 1, 2 * ny + 1)
        gridx, gridy = np.indices(shape)
        # round center to nearest grid point
        i = int(np.round((self.x - self.extent[0]) / self.dx))
        j = int(np.round((self.y - self.extent[2]) / self.dy))
        gridx += i - nx
        gridy += j - ny
        # calculate x, y coordinates at grid points
        self.xvals = np.asarray(
            gridx * self.dx + self.extent[0], dtype=np.float32)
        self.yvals = np.asarray(
            gridy * self.dy + self.extent[2], dtype=np.float32)
        # remove values outside of extent
        mask = (self.xvals >= self.extent[0]) \
            * (self.xvals <= self.extent[1]) \
            * (self.yvals >= self.extent[2]) \
            * (self.yvals <= self.extent[3])
        self.gridPoints = np.array([gridx[mask], gridy[mask]])
        self.xvals = self.xvals[mask]
        self.yvals = self.yvals[mask]

    def makeSpot(self, cval):
        """Generate intensity value(s) at sub-grid points

        :param cval: complex valued amplitude used to generate spot intensity
        :type cval: :class:`numpy.complex64`
        """
        val = (np.conj(cval) * cval).real
        # calculate gaussian at grid points and multiply by val
        # currently assume "circular" gaussian: sigma_x = sigma_y
        # Precalculate gaussian argument
        x = self.xvals - self.x
        y = self.yvals - self.y
        gaussian = np.exp((-x * x - y * y) / (self.ss2))
        return val * gaussian

    def set_sigma(self, sigma):
        """Define Gaussian.

<<<<<<< HEAD
        :param float sigma: width of the Gaussian spot
=======
        :param sigma: width of the Gaussian spot
        :type sigma: float
>>>>>>> 610034ed
        """
        self.sigma = np.float32(sigma)
        self.ss2 = np.float32(sigma * sigma * 2)

# Not implemented due to lack of consensus on appropriate interpolation scheme


class InterpolatedDeltaSpot(DeltaSpot):
    # four grid points filled according to interpolation of delta at spot
    # location
    def set_xy(self, x, y):
        self.x, self.y = x, y
        # set grid: two index matrices of i and j values<|MERGE_RESOLUTION|>--- conflicted
+++ resolved
@@ -70,13 +70,8 @@
         """Initalize SFactor3DPoints
 
         :param box: The simulation box
-<<<<<<< HEAD
-        :param g: The number of grid points for q in each direction is 2*g+1
+        :param g: The number of grid points for :math:`q` in each direction is 2*g+1
         :type box: :py:class:`freud.box.Box`
-=======
-        :param g: The number of grid points for :math:`q` in each direction is 2*g+1
-        :type box: :py:meth:`freud.box.Box`
->>>>>>> 610034ed
         :type g: int
         """
         if box.is2D():
@@ -735,17 +730,9 @@
     def set_parambyname(self, name, value):
         """Set named parameter for object
 
-<<<<<<< HEAD
         :param str name: parameter name. Must exist in list returned by
                          :py:meth:`~.FTbase.get_params()`
         :param float value: parameter value to set
-=======
-        :param name: parameter name. Must exist in list returned by
-                     :py:meth:`~.FTbase.get_params()`
-        :param value: parameter value to set
-        :type name: str
-        :type value: float
->>>>>>> 610034ed
         """
         if name not in self.set_param_map.keys():
             msg = 'Object {type} does not have parameter {param}'.format(
@@ -915,14 +902,8 @@
     def set_radius(self, radius):
         """Set radius parameter
 
-<<<<<<< HEAD
         :param float radius: sphere radius will be stored as given, but scaled
                              by scale parameter when used by methods
-=======
-        :param radius: sphere radius will be stored as given, but scaled by
-                       scale parameter when used by methods
-        :type radius: float
->>>>>>> 610034ed
         """
         self.radius = float(radius)
         self.FTobj.set_radius(self.radius)
@@ -1499,12 +1480,7 @@
     def set_sigma(self, sigma):
         """Define Gaussian.
 
-<<<<<<< HEAD
         :param float sigma: width of the Gaussian spot
-=======
-        :param sigma: width of the Gaussian spot
-        :type sigma: float
->>>>>>> 610034ed
         """
         self.sigma = np.float32(sigma)
         self.ss2 = np.float32(sigma * sigma * 2)
