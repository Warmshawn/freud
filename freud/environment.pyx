# Copyright (c) 2010-2019 The Regents of the University of Michigan
# This file is from the freud project, released under the BSD 3-Clause License.

R"""
The :class:`freud.environment` module contains functions which characterize the
local environments of particles in the system. These methods use the positions
and orientations of particles in the local neighborhood of a given particle to
characterize the particle environment.
"""

import freud.common
import numpy as np
import warnings
import freud.locality

from freud.common cimport Compute, PairCompute
from freud.util cimport vec3, quat
from libcpp.vector cimport vector
from libcpp.map cimport map
from cython.operator cimport dereference
cimport freud.box
cimport freud._environment
cimport freud.locality

cimport numpy as np

# numpy must be initialized. When using numpy from C or Cython you must
# _always_ do that, or you will have segfaults
np.import_array()


cdef class BondOrder(PairCompute):
    R"""Compute the bond orientational order diagram for the system of
    particles.

    The bond orientational order diagram (BOOD) is a way of studying the
    average local environments experienced by particles. In a BOOD, a particle
    and its nearest neighbors (determined by either a prespecified number of
    neighbors or simply a cutoff distance) are treated as connected by a bond
    joining their centers. All of the bonds in the system are then binned by
    their azimuthal (:math:`\theta`) and polar (:math:`\phi`) angles to
    indicate the location of a particle's neighbors relative to itself. The
    distance between the particle and its neighbor is only important when
    determining whether it is counted as a neighbor, but is not part of the
    BOOD; as such, the BOOD can be viewed as a projection of all bonds onto the
    unit sphere. The resulting 2D histogram provides insight into how particles
    are situated relative to one-another in a system.

    This class provides access to the classical BOOD as well as a few useful
    variants. These variants can be accessed *via* the :code:`mode` arguments
    to the :meth:`~BondOrder.compute` or :meth:`~BondOrder.accumulate`
    methods. Available modes of calculation are:

    * :code:`'bod'` (Bond Order Diagram, *default*):
      This mode constructs the default BOOD, which is the 2D histogram
      containing the number of bonds formed through each azimuthal
      :math:`\left( \theta \right)` and polar :math:`\left( \phi \right)`
      angle.

    * :code:`'lbod'` (Local Bond Order Diagram):
      In this mode, a particle's neighbors are rotated into the local frame of
      the particle before the BOOD is calculated, *i.e.* the directions of
      bonds are determined relative to the orientation of the particle rather
      than relative to the global reference frame. An example of when this mode
      would be useful is when a system is composed of multiple grains of the
      same crystal; the normal BOOD would show twice as many peaks as expected,
      but using this mode, the bonds would be superimposed.

    * :code:`'obcd'` (Orientation Bond Correlation Diagram):
      This mode aims to quantify the degree of orientational as well as
      translational ordering. As a first step, the rotation that would align a
      particle's neighbor with the particle is calculated. Then, the neighbor
      is rotated **around the central particle** by that amount, which actually
      changes the direction of the bond. One example of how this mode could be
      useful is in identifying plastic crystals, which exhibit translational
      but not orientational ordering. Normally, the BOOD for a plastic crystal
      would exhibit clear structure since there is translational order, but
      with this mode, the neighbor positions would actually be modified,
      resulting in an isotropic (disordered) BOOD.

    * :code:`'oocd'` (Orientation Orientation Correlation Diagram):
      This mode is substantially different from the other modes. Rather than
      compute the histogram of neighbor bonds, this mode instead computes a
      histogram of the directors of neighboring particles, where the director
      is defined as the basis vector :math:`\hat{z}` rotated by the neighbor's
      quaternion. The directors are then rotated into the central particle's
      reference frame. This mode provides insight into the local orientational
      environment of particles, indicating, on average, how a particle's
      neighbors are oriented.

    .. moduleauthor:: Erin Teich <erteich@umich.edu>

    Args:
        r_max (float):
            Distance over which to calculate.
        num_neighbors (unsigned int):
            Number of neighbors to find.
        n_bins_theta (unsigned int):
            Number of :math:`\theta` bins.
        n_bins_phi (unsigned int):
            Number of :math:`\phi` bins.

    Attributes:
        bond_order (:math:`\left(N_{\phi}, N_{\theta} \right)` :class:`numpy.ndarray`):
            Bond order.
        box (:class:`freud.box.Box`):
            Box used in the calculation.
        theta (:math:`\left(N_{\theta} \right)` :class:`numpy.ndarray`):
            The values of bin centers for :math:`\theta`.
        phi (:math:`\left(N_{\phi} \right)` :class:`numpy.ndarray`):
            The values of bin centers for :math:`\phi`.
        n_bins_theta (unsigned int):
            The number of bins in the :math:`\theta` dimension.
        n_bins_phi (unsigned int):
            The number of bins in the :math:`\phi` dimension.

    """  # noqa: E501
    cdef freud._environment.BondOrder * thisptr
    cdef num_neighbors
    cdef r_max
    cdef n_bins_theta
    cdef n_bins_phi

    def __cinit__(self, float r_max, unsigned int num_neighbors,
                  unsigned int n_bins_theta, unsigned int n_bins_phi):
        if n_bins_theta < 2:
            raise ValueError("Must have at least 2 bins in theta.")
        if n_bins_phi < 2:
            raise ValueError("Must have at least 2 bins in phi.")
        self.thisptr = new freud._environment.BondOrder(
            n_bins_theta, n_bins_phi)
        self.r_max = r_max
        self.num_neighbors = num_neighbors
        self.n_bins_theta = n_bins_theta
        self.n_bins_phi = n_bins_phi

    def __dealloc__(self):
        del self.thisptr

    @property
    def default_query_args(self):
        return dict(mode="nearest", r_max=self.r_max,
                    num_neighbors=self.num_neighbors)

    @Compute._compute()
    def accumulate(self, box, points, orientations, query_points=None,
                   query_orientations=None, str mode="bod", nlist=None):
        R"""Calculates the correlation function and adds to the current
        histogram.

        Args:
            box (:class:`freud.box.Box`):
                Simulation box.
            points ((:math:`N_{points}`, 3) :class:`numpy.ndarray`):
                Reference points used to calculate bonds.
            orientations ((:math:`N_{points}`, 4) :class:`numpy.ndarray`):
                Reference orientations used to calculate bonds.
            query_points ((:math:`N_{query_points}`, 3) :class:`numpy.ndarray`, optional):
                Points used to calculate bonds. Uses :code:`points` if not
                provided or :code:`None`.
                (Default value = :code:`None`).
            query_orientations ((:math:`N_{query_points}`, 4) :class:`numpy.ndarray`, optional):
                Orientations used to calculate bonds. Uses
                :code:`orientations` if not provided or :code:`None`.
                (Default value = :code:`None`).
            mode (str, optional):
                Mode to calculate bond order. Options are :code:`'bod'`,
                :code:`'lbod'`, :code:`'obcd'`, or :code:`'oocd'`
                (Default value = :code:`'bod'`).
            nlist (:class:`freud.locality.NeighborList`, optional):
                NeighborList to use to find bonds (Default value =
                :code:`None`).
        """  # noqa: E501
<<<<<<< HEAD
        cdef freud.box.Box b = freud.common.convert_box(box)

        exclude_ii = query_points is None

        cdef freud.locality.NeighborQuery nq = freud.locality.make_default_nq(
            box, points)
        cdef freud.locality.NlistptrWrapper nlistptr = \
            freud.locality.NlistptrWrapper(nlist)

        cdef freud.locality._QueryArgs qargs = freud.locality._QueryArgs(
            mode="nearest", num_neighbors=self.num_neighbors,
            r_guess=self.r_max, exclude_ii=exclude_ii)
        points = nq.points

        if query_points is None:
            query_points = points
=======
        cdef:
            freud.box.Box b
            freud.locality.NeighborQuery nq
            freud.locality.NlistptrWrapper nlistptr
            freud.locality._QueryArgs qargs
            const float[:, ::1] l_query_points
            unsigned int num_query_points

        b, nq, nlistptr, qargs, l_query_points, num_query_points = \
            self.preprocess_arguments(box, points, query_points, nlist,
                                      self.default_query_args)
>>>>>>> fa93679e
        if query_orientations is None:
            query_orientations = orientations

        orientations = freud.common.convert_array(
            orientations, shape=(nq.points.shape[0], 4))
        query_orientations = freud.common.convert_array(
            query_orientations, shape=(num_query_points, 4))

        cdef unsigned int index = 0
        if mode == "bod":
            index = 0
        elif mode == "lbod":
            index = 1
        elif mode == "obcd":
            index = 2
        elif mode == "oocd":
            index = 3
        else:
            raise RuntimeError(
                ('Unknown BOD mode: {}. Options are:'
                    'bod, lbod, obcd, oocd.').format(mode))

        cdef const float[:, ::1] l_orientations = orientations
        cdef const float[:, ::1] l_query_orientations = query_orientations

        self.thisptr.accumulate(
            nq.get_ptr(),
            <quat[float]*> &l_orientations[0, 0],
            <vec3[float]*> &l_query_points[0, 0],
            <quat[float]*> &l_query_orientations[0, 0],
            num_query_points,
            index, nlistptr.get_ptr(), dereference(qargs.thisptr))
        return self

    @Compute._computed_property()
    def bond_order(self):
        cdef unsigned int n_bins_phi = self.thisptr.getNBinsPhi()
        cdef unsigned int n_bins_theta = self.thisptr.getNBinsTheta()
        cdef float[:, ::1] bod = <float[:n_bins_phi, :n_bins_theta]> \
            self.thisptr.getBondOrder().get()
        result = np.asarray(bod)
        return result

    @Compute._computed_property()
    def box(self):
        return freud.box.BoxFromCPP(self.thisptr.getBox())

    @Compute._reset
    def reset(self):
        R"""Resets the values of the bond order in memory."""
        self.thisptr.reset()

    @Compute._compute()
    def compute(self, box, points, orientations, query_points=None,
                query_orientations=None, mode="bod", nlist=None):
        R"""Calculates the bond order histogram. Will overwrite the current
        histogram.

        Args:
            box (:class:`freud.box.Box`):
                Simulation box.
            points ((:math:`N_{points}`, 3) :class:`numpy.ndarray`):
                Reference points used to calculate bonds.
            orientations ((:math:`N_{points}`, 4) :class:`numpy.ndarray`):
                Reference orientations used to calculate bonds.
            query_points ((:math:`N_{query_points}`, 3) :class:`numpy.ndarray`, optional):
                query_points used to calculate bonds. Uses :code:`points` if not
                provided or :code:`None`.
                (Default value = :code:`None`).
            query_orientations ((:math:`N_{query_points}`, 4) :class:`numpy.ndarray`, optional):
                Orientations used to calculate bonds. Uses
                :code:`orientations` if not provided or :code:`None`.
                (Default value = :code:`None`).
            mode (str, optional):
                Mode to calculate bond order. Options are :code:`'bod'`,
                :code:`'lbod'`, :code:`'obcd'`, or :code:`'oocd'`
                (Default value = :code:`'bod'`).
            nlist (:class:`freud.locality.NeighborList`, optional):
                NeighborList to use to find bonds (Default value =
                :code:`None`).
        """  # noqa: E501
        self.reset()
        self.accumulate(box, points, orientations,
                        query_points, query_orientations, mode, nlist)
        return self

    @property
    def theta(self):
        cdef unsigned int n_bins_theta = self.thisptr.getNBinsTheta()
        if not n_bins_theta:
            return np.asarray([], dtype=np.float32)
        cdef const float[::1] theta = \
            <float[:n_bins_theta]> self.thisptr.getTheta().get()
        return np.asarray(theta)

    @property
    def phi(self):
        cdef unsigned int n_bins_phi = self.thisptr.getNBinsPhi()
        if not n_bins_phi:
            return np.asarray([], dtype=np.float32)
        cdef const float[::1] phi = \
            <float[:n_bins_phi]> self.thisptr.getPhi().get()
        return np.asarray(phi)

    @property
    def n_bins_theta(self):
        return self.thisptr.getNBinsTheta()

    @property
    def n_bins_phi(self):
        return self.thisptr.getNBinsPhi()

    def __repr__(self):
        return ("freud.environment.{cls}(r_max={r_max}, "
                "num_neighbors={num_neighbors}, n_bins_theta={n_bins_theta}, "
                "n_bins_phi={n_bins_phi})").format(
                    cls=type(self).__name__, r_max=self.r_max,
                    num_neighbors=self.num_neighbors,
                    n_bins_theta=self.n_bins_theta,
                    n_bins_phi=self.n_bins_phi)


cdef class LocalDescriptors(Compute):
    R"""Compute a set of descriptors (a numerical "fingerprint") of a particle's
    local environment.

    The resulting spherical harmonic array will be a complex-valued
    array of shape `(num_bonds, num_sphs)`. Spherical harmonic
    calculation can be restricted to some number of nearest neighbors
    through the `num_neighbors` argument; if a particle has more bonds
    than this number, the last one or more rows of bond spherical
    harmonics for each particle will not be set.

    .. moduleauthor:: Matthew Spellings <mspells@umich.edu>

    Args:
        num_neighbors (unsigned int):
            Maximum number of neighbors to compute descriptors for.
        l_max (unsigned int):
            Maximum spherical harmonic :math:`l` to consider.
        r_max (float):
            Initial guess of the maximum radius to looks for neighbors.
        negative_m (bool, optional):
            True if we should also calculate :math:`Y_{lm}` for negative
            :math:`m`. (Default value = :code:`True`)

    Attributes:
        sph (:math:`\left(N_{bonds}, \text{SphWidth} \right)` :class:`numpy.ndarray`):
            A reference to the last computed spherical harmonic array.
        num_particles (unsigned int):
            The number of points passed to the last call to :meth:`~.compute`.
        num_sphs (unsigned int):
            The last number of spherical harmonics computed. This is equal to
            the number of bonds in the last computation, which is at most the
            number of `points` multiplied by the lower of the `num_neighbors`
            arguments passed to the last compute call or the constructor (it
            may be less if there are not enough neighbors for every particle).
        l_max (unsigned int):
            The maximum spherical harmonic :math:`l` to calculate for.
        r_max (float):
            The cutoff radius.
    """  # noqa: E501
    cdef freud._environment.LocalDescriptors * thisptr
    cdef num_neighbors
    cdef r_max
    cdef negative_m

    known_modes = {'neighborhood': freud._environment.LocalNeighborhood,
                   'global': freud._environment.Global,
                   'particle_local': freud._environment.ParticleLocal}

    def __cinit__(self, num_neighbors, l_max, r_max, negative_m=True):
        self.thisptr = new freud._environment.LocalDescriptors(
            l_max, negative_m)
        self.num_neighbors = num_neighbors
        self.r_max = r_max
        self.negative_m = negative_m

    def __dealloc__(self):
        del self.thisptr

    @Compute._compute()
    def compute(self, box, unsigned int num_neighbors, points,
                query_points=None,
                orientations=None, mode='neighborhood', nlist=None):
        R"""Calculates the local descriptors of bonds from a set of source
        points to a set of destination points.

        Args:
            box (:class:`freud.box.Box`):
                Simulation box.
            num_neighbors (unsigned int):
                Number of nearest neighbors to compute with or to limit to, if the
                neighbor list is precomputed.
            points ((:math:`N_{points}`, 3) :class:`numpy.ndarray`):
                Source points to calculate the order parameter.
            query_points ((:math:`N_{query_points}`, 3) :class:`numpy.ndarray`, optional):
                Destination points to calculate the order parameter
                (Default value = :code:`None`).
            orientations ((:math:`N_{points}`, 4) :class:`numpy.ndarray`, optional):
                Orientation of each point (Default value = :code:`None`).
            mode (str, optional):
                Orientation mode to use for environments, either
                :code:`'neighborhood'` to use the orientation of the local
                neighborhood, :code:`'particle_local'` to use the given
                particle orientations, or :code:`'global'` to not rotate
                environments (Default value = :code:`'neighborhood'`).
            nlist (:class:`freud.locality.NeighborList`, optional):
                NeighborList to use to find bonds (Default value = :code:`None`).
        """  # noqa: E501
        cdef freud.box.Box b = freud.common.convert_box(box)

        if mode not in self.known_modes:
            raise RuntimeError(
                'Unknown LocalDescriptors orientation mode: {}'.format(mode))

        points = freud.common.convert_array(points, shape=(None, 3))

        exclude_ii = query_points is None
        if query_points is None:
            query_points = points

        query_points = freud.common.convert_array(
            query_points, shape=(None, 3))

        # The l_orientations_ptr is only used for 'particle_local' mode.
        cdef const float[:, ::1] l_orientations
        cdef quat[float]* l_orientations_ptr = NULL
        if mode == 'particle_local':
            if orientations is None:
                raise RuntimeError(
                    ('Orientations must be given to orient LocalDescriptors '
                        'with particles\' orientations'))

            orientations = freud.common.convert_array(
                orientations, shape=(points.shape[0], 4))

            l_orientations = orientations
            l_orientations_ptr = <quat[float]*> &l_orientations[0, 0]

        cdef const float[:, ::1] l_points = points
        cdef unsigned int n_points = l_points.shape[0]
        cdef const float[:, ::1] l_query_points = query_points
        cdef unsigned int n_query_points = l_query_points.shape[0]
        cdef freud._environment.LocalDescriptorOrientation l_mode

        l_mode = self.known_modes[mode]

        self.num_neighbors = num_neighbors

        defaulted_nlist = freud.locality.make_default_nlist_nn(
            b, points, query_points, self.num_neighbors, nlist,
            exclude_ii, self.r_max)
        cdef freud.locality.NeighborList nlist_ = defaulted_nlist[0]

        self.thisptr.compute(
            dereference(b.thisptr), num_neighbors,
            <vec3[float]*> &l_points[0, 0], n_points,
            <vec3[float]*> &l_query_points[0, 0], n_query_points,
            l_orientations_ptr, l_mode,
            nlist_.get_ptr())
        return self

    @Compute._computed_property()
    def sph(self):
        cdef unsigned int n_sphs = self.thisptr.getNSphs()
        cdef unsigned int sph_width = self.thisptr.getSphWidth()
        if not n_sphs or not sph_width:
            return np.asarray([[]], dtype=np.complex64)
        cdef np.complex64_t[:, ::1] sph = \
            <np.complex64_t[:n_sphs, :sph_width]> \
            self.thisptr.getSph().get()
        return np.asarray(sph, dtype=np.complex64)

    @Compute._computed_property()
    def num_particles(self):
        return self.thisptr.getNPoints()

    @Compute._computed_property()
    def num_sphs(self):
        return self.thisptr.getNSphs()

    @property
    def l_max(self):
        return self.thisptr.getLMax()

    def __repr__(self):
        return ("freud.environment.{cls}(num_neighbors={num_neighbors}, "
                "l_max={l_max}, r_max={r_max}, "
                "negative_m={negative_m})").format(
                    cls=type(self).__name__, num_neighbors=self.num_neighbors,
                    l_max=self.l_max, r_max=self.r_max,
                    negative_m=self.negative_m)


cdef class MatchEnv(Compute):
    R"""Clusters particles according to whether their local environments match
    or not, according to various shape matching metrics.

    .. moduleauthor:: Erin Teich <erteich@umich.edu>

    Args:
        box (:class:`freud.box.Box`):
            Simulation box.
        r_max (float):
            Cutoff radius for cell list and clustering algorithm. Values near
            the first minimum of the RDF are recommended.
        num_neighbors (unsigned int):
            Number of nearest neighbors taken to define the local environment
            of any given particle.

    Attributes:
        tot_environment (:math:`\left(N_{particles}, N_{neighbors}, 3\right)` :class:`numpy.ndarray`):
            All environments for all particles.
        num_particles (unsigned int):
            The number of particles.
        num_clusters (unsigned int):
            The number of clusters.
        clusters (:math:`\left(N_{particles}\right)` :class:`numpy.ndarray`):
            The per-particle index indicating cluster membership.
    """  # noqa: E501
    cdef freud._environment.MatchEnv * thisptr
    cdef r_max
    cdef num_neighbors
    cdef m_box

    def __cinit__(self, box, r_max, num_neighbors):
        cdef freud.box.Box b = freud.common.convert_box(box)

        self.thisptr = new freud._environment.MatchEnv(
            dereference(b.thisptr), r_max, num_neighbors)

        self.r_max = r_max
        self.num_neighbors = num_neighbors
        self.m_box = box

    def __dealloc__(self):
        del self.thisptr

    def setBox(self, box):
        R"""Reset the simulation box.

        Args:
            box (:class:`freud.box.Box`): Simulation box.
        """
        cdef freud.box.Box b = freud.common.convert_box(box)
        self.thisptr.setBox(dereference(b.thisptr))
        self.m_box = box

    @Compute._compute()
    def cluster(self, points, threshold, hard_r=False, registration=False,
                global_search=False, env_nlist=None, nlist=None):
        R"""Determine clusters of particles with matching environments.

        Args:
            points ((:math:`N_{particles}`, 3) :class:`numpy.ndarray`):
                Destination points to calculate the order parameter.
            threshold (float):
                Maximum magnitude of the vector difference between two vectors,
                below which they are "matching."
            hard_r (bool):
                If True, add all particles that fall within the threshold of
                :code:`r_max` to the environment.
            registration (bool, optional):
                If True, first use brute force registration to orient one set
                of environment vectors with respect to the other set such that
                it minimizes the RMSD between the two sets.
                (Default value = :code:`False`)
            global_search (bool, optional):
                If True, do an exhaustive search wherein the environments of
                every single pair of particles in the simulation are compared.
                If False, only compare the environments of neighboring
                particles. (Default value = :code:`False`)
            env_nlist (:class:`freud.locality.NeighborList`, optional):
                NeighborList to use to find the environment of every particle
                (Default value = :code:`None`).
            nlist (:class:`freud.locality.NeighborList`, optional):
                NeighborList to use to find neighbors of every particle, to
                compare environments (Default value = :code:`None`).
        """
        points = freud.common.convert_array(points, shape=(None, 3))

        cdef const float[:, ::1] l_points = points
        cdef unsigned int nP = l_points.shape[0]

        cdef freud.locality.NeighborList nlist_
        cdef freud.locality.NeighborList env_nlist_
        if hard_r:
            defaulted_nlist = freud.locality.make_default_nlist(
                self.m_box, points, points, self.r_max, nlist, True)
            nlist_ = defaulted_nlist[0]

            defaulted_env_nlist = freud.locality.make_default_nlist(
                self.m_box, points, points, self.r_max, env_nlist, True)
            env_nlist_ = defaulted_env_nlist[0]
        else:
            defaulted_nlist = freud.locality.make_default_nlist_nn(
                self.m_box, points, points, self.num_neighbors, nlist,
                True, self.r_max)
            nlist_ = defaulted_nlist[0]

            defaulted_env_nlist = freud.locality.make_default_nlist_nn(
                self.m_box, points, points, self.num_neighbors, env_nlist,
                True, self.r_max)
            env_nlist_ = defaulted_env_nlist[0]

        self.thisptr.cluster(
            env_nlist_.get_ptr(), nlist_.get_ptr(),
            <vec3[float]*> &l_points[0, 0], nP, threshold, hard_r,
            registration, global_search)
        return self

    @Compute._compute()
    def matchMotif(self, points, ref_points, threshold, registration=False,
                   nlist=None):
        R"""Determine clusters of particles that match the motif provided by
        ref_points.

        Args:
            ref_points ((:math:`N_{particles}`, 3) :class:`numpy.ndarray`):
                Vectors that make up the motif against which we are matching.
            points ((:math:`N_{particles}`, 3) :class:`numpy.ndarray`):
                Particle positions.
            threshold (float):
                Maximum magnitude of the vector difference between two vectors,
                below which they are considered "matching."
            registration (bool, optional):
                If True, first use brute force registration to orient one set
                of environment vectors with respect to the other set such that
                it minimizes the RMSD between the two sets
                (Default value = False).
            nlist (:class:`freud.locality.NeighborList`, optional):
                NeighborList to use to find bonds (Default value =
                :code:`None`).
        """
        points = freud.common.convert_array(points, shape=(None, 3))
        ref_points = freud.common.convert_array(ref_points, shape=(None, 3))

        cdef np.ndarray[float, ndim=1] l_points = np.ascontiguousarray(
            points.flatten())
        cdef np.ndarray[float, ndim=1] l_ref_points = np.ascontiguousarray(
            ref_points.flatten())
        cdef unsigned int nP = l_points.shape[0]
        cdef unsigned int nRef = l_ref_points.shape[0]

        defaulted_nlist = freud.locality.make_default_nlist_nn(
            self.m_box, points, points,
            self.num_neighbors, nlist, True, self.r_max)
        cdef freud.locality.NeighborList nlist_ = defaulted_nlist[0]

        self.thisptr.matchMotif(
            nlist_.get_ptr(), <vec3[float]*> &l_points[0], nP,
            <vec3[float]*> &l_ref_points[0], nRef, threshold,
            registration)

    @Compute._compute()
    def minRMSDMotif(self, ref_points, points, registration=False, nlist=None):
        R"""Rotate (if registration=True) and permute the environments of all
        particles to minimize their RMSD with respect to the motif provided by
        ref_points.

        Args:
            ref_points ((:math:`N_{particles}`, 3) :class:`numpy.ndarray`):
                Vectors that make up the motif against which we are matching.
            points ((:math:`N_{particles}`, 3) :class:`numpy.ndarray`):
                Particle positions.
            registration (bool, optional):
                If True, first use brute force registration to orient one set
                of environment vectors with respect to the other set such that
                it minimizes the RMSD between the two sets
                (Default value = :code:`False`).
            nlist (:class:`freud.locality.NeighborList`, optional):
                NeighborList to use to find bonds (Default value =
                :code:`None`).
        Returns:
            :math:`\left(N_{particles}\right)` :class:`numpy.ndarray`:
                Vector of minimal RMSD values, one value per particle.

        """
        points = freud.common.convert_array(points, shape=(None, 3))
        ref_points = freud.common.convert_array(ref_points, shape=(None, 3))

        cdef np.ndarray[float, ndim=1] l_points = np.ascontiguousarray(
            points.flatten())
        cdef np.ndarray[float, ndim=1] l_ref_points = np.ascontiguousarray(
            ref_points.flatten())
        cdef unsigned int nP = l_points.shape[0]
        cdef unsigned int nRef = l_ref_points.shape[0]

        defaulted_nlist = freud.locality.make_default_nlist_nn(
            self.m_box, points, points,
            self.num_neighbors, nlist, True, self.r_max)
        cdef freud.locality.NeighborList nlist_ = defaulted_nlist[0]

        cdef vector[float] min_rmsd_vec = self.thisptr.minRMSDMotif(
            nlist_.get_ptr(), <vec3[float]*> &l_points[0], nP,
            <vec3[float]*> &l_ref_points[0], nRef, registration)

        return min_rmsd_vec

    def isSimilar(self, ref_points, points,
                  threshold, registration=False):
        R"""Test if the motif provided by ref_points is similar to the motif
        provided by points.

        Args:
            ref_points ((:math:`N_{particles}`, 3) :class:`numpy.ndarray`):
                Vectors that make up motif 1.
            points ((:math:`N_{particles}`, 3) :class:`numpy.ndarray`):
                Vectors that make up motif 2.
            threshold (float):
                Maximum magnitude of the vector difference between two vectors,
                below which they are considered "matching."
            registration (bool, optional):
                If True, first use brute force registration to orient one set
                of environment vectors with respect to the other set such that
                it minimizes the RMSD between the two sets
                (Default value = :code:`False`).

        Returns:
            tuple ((:math:`\left(N_{particles}, 3\right)` :class:`numpy.ndarray`), map[int, int]):
                A doublet that gives the rotated (or not) set of
                :code:`points`, and the mapping between the vectors of
                :code:`ref_points` and :code:`points` that will make them
                correspond to each other. Empty if they do not correspond to
                each other.
        """  # noqa: E501
        ref_points = freud.common.convert_array(ref_points, shape=(None, 3))
        points = freud.common.convert_array(points, shape=(None, 3))

        cdef const float[:, ::1] l_ref_points = ref_points
        cdef const float[:, ::1] l_points = points
        cdef unsigned int nRef1 = l_ref_points.shape[0]
        cdef unsigned int nRef2 = l_points.shape[0]
        cdef float threshold_sq = threshold*threshold

        if nRef1 != nRef2:
            raise ValueError(
                ("The number of vectors in ref_points must MATCH"
                 "the number of vectors in points"))

        cdef map[unsigned int, unsigned int] vec_map = self.thisptr.isSimilar(
            <vec3[float]*> &l_ref_points[0, 0],
            <vec3[float]*> &l_points[0, 0],
            nRef1, threshold_sq, registration)
        return [np.asarray(l_points), vec_map]

    def minimizeRMSD(self, ref_points, points, registration=False):
        R"""Get the somewhat-optimal RMSD between the set of vectors ref_points
        and the set of vectors points.

        Args:
            ref_points ((:math:`N_{particles}`, 3) :class:`numpy.ndarray`):
                Vectors that make up motif 1.
            points ((:math:`N_{particles}`, 3) :class:`numpy.ndarray`):
                Vectors that make up motif 2.
            registration (bool, optional):
                If true, first use brute force registration to orient one set
                of environment vectors with respect to the other set such that
                it minimizes the RMSD between the two sets
                (Default value = :code:`False`).

        Returns:
            tuple (float, (:math:`\left(N_{particles}, 3\right)` :class:`numpy.ndarray`), map[int, int]):
                A triplet that gives the associated min_rmsd, rotated (or not)
                set of points, and the mapping between the vectors of
                ref_points and points that somewhat minimizes the RMSD.
        """  # noqa: E501
        ref_points = freud.common.convert_array(ref_points, shape=(None, 3))
        points = freud.common.convert_array(points, shape=(None, 3))

        cdef const float[:, ::1] l_ref_points = ref_points
        cdef const float[:, ::1] l_points = points
        cdef unsigned int nRef1 = l_ref_points.shape[0]
        cdef unsigned int nRef2 = l_points.shape[0]

        if nRef1 != nRef2:
            raise ValueError(
                ("The number of vectors in ref_points must MATCH"
                 "the number of vectors in points"))

        cdef float min_rmsd = -1
        cdef map[unsigned int, unsigned int] results_map = \
            self.thisptr.minimizeRMSD(
                <vec3[float]*> &l_ref_points[0, 0],
                <vec3[float]*> &l_points[0, 0],
                nRef1, min_rmsd, registration)
        return [min_rmsd, np.asarray(l_points), results_map]

    @Compute._computed_property()
    def clusters(self):
        cdef unsigned int n_particles = self.thisptr.getNP()
        if not n_particles:
            return np.asarray([], dtype=np.uint32)
        cdef const unsigned int[::1] clusters = \
            <unsigned int[:n_particles]> self.thisptr.getClusters().get()
        return np.asarray(clusters)

    @Compute._computed_method()
    def getEnvironment(self, i):
        R"""Returns the set of vectors defining the environment indexed by i.

        Args:
            i (unsigned int): Environment index.

        Returns:
            :math:`\left(N_{neighbors}, 3\right)` :class:`numpy.ndarray`:
            The array of vectors.
        """
        cdef unsigned int max_neighbors = self.thisptr.getMaxNumNeighbors()
        if not max_neighbors:
            return np.asarray([[]], dtype=np.float32)
        cdef const float[:, ::1] environment = \
            <float[:max_neighbors, :3]> (
                <float*> self.thisptr.getEnvironment(i).get())
        return np.asarray(environment)

    @Compute._computed_property()
    def tot_environment(self):
        cdef unsigned int n_particles = self.thisptr.getNP()
        cdef unsigned int max_neighbors = self.thisptr.getMaxNumNeighbors()
        if not n_particles or not max_neighbors:
            return np.asarray([[[]]], dtype=np.float32)
        cdef const float[:, :, ::1] tot_environment = \
            <float[:n_particles, :max_neighbors, :3]> (
                <float*> self.thisptr.getTotEnvironment().get())
        return np.asarray(tot_environment)

    @Compute._computed_property()
    def num_particles(self):
        return self.thisptr.getNP()

    @Compute._computed_property()
    def num_clusters(self):
        return self.thisptr.getNumClusters()

    def __repr__(self):
        return ("freud.environment.{cls}(box={box}, "
                "r_max={r_max}, num_neighbors={num_neighbors})").format(
                    cls=type(self).__name__, box=self.m_box.__repr__(),
                    r_max=self.r_max, num_neighbors=self.num_neighbors)

    @Compute._computed_method()
    def plot(self, ax=None):
        """Plot cluster distribution.

        Args:
            ax (:class:`matplotlib.axes.Axes`, optional): Axis to plot on. If
                :code:`None`, make a new figure and axis.
                (Default value = :code:`None`)

        Returns:
            (:class:`matplotlib.axes.Axes`): Axis with the plot.
        """
        import freud.plot
        try:
            counts = np.unique(self.clusters, return_counts=True)
        except ValueError:
            return None
        return freud.plot.clusters_plot(counts[0], counts[1],
                                        num_clusters_to_plot=10, ax=ax)

    def _repr_png_(self):
        import freud.plot
        try:
            return freud.plot.ax_to_bytes(self.plot())
        except AttributeError:
            return None


cdef class AngularSeparation(Compute):
    R"""Calculates the minimum angles of separation between particles and
    references.

    .. moduleauthor:: Erin Teich <erteich@umich.edu>
    .. moduleauthor:: Andrew Karas <askaras@umich.edu>

    Args:
        r_max (float):
            Cutoff radius for cell list and clustering algorithm. Values near
            the first minimum of the RDF are recommended.
        num_neighbors (int):
            The number of neighbors.

    Attributes:
        nlist (:class:`freud.locality.NeighborList`):
            The neighbor list.
        n_points (unsigned int):
            The number of points used in computing the last set.
        n_query_points (unsigned int):
            The number of query points used in computing the neighbor
            angles.
        n_global (unsigned int):
            The number of global orientations to check against.
        neighbor_angles (:math:`\left(N_{bonds}\right)` :class:`numpy.ndarray`):
            The neighbor angles in radians. **This field is only populated
            after** :meth:`~.computeNeighbor` **is called.** The angles
            are stored in the order of the neighborlist object.
        global_angles (:math:`\left(N_{particles}, N_{global} \right)` :class:`numpy.ndarray`):
            The global angles in radians. **This field is only populated
            after** :meth:`~.computeGlobal` **is called.** The angles
            are stored in the order of the neighborlist object.

    .. todo Need to figure out what happens if you use a neighborlist with
            strict_cut=True
    """  # noqa: E501
    cdef freud._environment.AngularSeparation * thisptr
    cdef unsigned int num_neighbors
    cdef float r_max
    cdef freud.locality.NeighborList nlist_

    def __cinit__(self, float r_max, unsigned int num_neighbors):
        self.thisptr = new freud._environment.AngularSeparation()
        self.r_max = r_max
        self.num_neighbors = num_neighbors

    def __dealloc__(self):
        del self.thisptr

    @property
    def nlist(self):
        return self.nlist_

    @Compute._compute("computeNeighbor")
    def computeNeighbor(self, box, points, orientations, query_points=None,
                        query_orientations=None,
                        equiv_orientations=np.array([[1, 0, 0, 0]]),
                        nlist=None):
        R"""Calculates the minimum angles of separation between :code:`orientations`
        and :code:`query_orientations`, checking for underlying symmetry as encoded
        in :code:`equiv_orientations`. The result is stored in the :code:`neighbor_angles`
        class attribute.

        Args:
            box (:class:`freud.box.Box`):
                Simulation box.
            points ((:math:`N_{particles}`, 3) :class:`numpy.ndarray`):
                Reference points used to calculate the order parameter.
            orientations ((:math:`N_{particles}`, 4) :class:`numpy.ndarray`):
                Reference orientations used to calculate the order parameter.
            query_points ((:math:`N_{query_points}`, 3) :class:`numpy.ndarray`):
                Points used to calculate the order parameter. Uses :code:`points`
                if not provided or :code:`None`.
            query_orientations ((:math:`N_{query_points}`, 4) :class:`numpy.ndarray`):
                query_orientations used to calculate the order parameter. Uses :code:`orientations`
                if not provided or :code:`None`.
            equiv_orientations ((:math:`N_{particles}`, 4) :class:`numpy.ndarray`, optional):
                The set of all equivalent quaternions that takes the particle
                as it is defined to some global reference orientation.
                Important: :code:`equiv_orientations` must include both :math:`q` and
                :math:`-q`, for all included quaternions.
                (Default value = :code:`[[1, 0, 0, 0]]`)
            nlist (:class:`freud.locality.NeighborList`, optional):
                NeighborList to use to find bonds (Default value =
                :code:`None`).
        """  # noqa: E501
        cdef freud.box.Box b = freud.common.convert_box(box)
        points = freud.common.convert_array(points, shape=(None, 3))

        exclude_ii = query_points is None
        if query_points is None:
            query_points = points

        if query_orientations is None:
            query_orientations = orientations

        query_points = freud.common.convert_array(
            query_points, shape=(None, 3))

        orientations = freud.common.convert_array(
            orientations, shape=(points.shape[0], 4))
        query_orientations = freud.common.convert_array(
            query_orientations, shape=(query_points.shape[0], 4))
        equiv_orientations = freud.common.convert_array(
            equiv_orientations, shape=(None, 4))

        defaulted_nlist = freud.locality.make_default_nlist_nn(
            b, points, query_points, self.num_neighbors,
            nlist, exclude_ii, self.r_max)
        self.nlist_ = defaulted_nlist[0].copy()

        cdef const float[:, ::1] l_orientations = orientations
        cdef const float[:, ::1] l_query_orientations = query_orientations
        cdef const float[:, ::1] l_equiv_orientations = equiv_orientations

        cdef unsigned int n_points = l_orientations.shape[0]
        cdef unsigned int n_query_points = l_query_orientations.shape[0]
        cdef unsigned int n_equiv_orientations = l_equiv_orientations.shape[0]

        self.thisptr.computeNeighbor(
            <quat[float]*> &l_orientations[0, 0],
            n_points,
            <quat[float]*> &l_query_orientations[0, 0],
            n_query_points,
            <quat[float]*> &l_equiv_orientations[0, 0],
            n_equiv_orientations,
            self.nlist_.get_ptr(),)
        return self

    @Compute._compute("computeGlobal")
    def computeGlobal(self, global_orientations,
                      orientations, equiv_orientations):
        R"""Calculates the minimum angles of separation between
        :code:`global_orientations` and :code:`orientations`, checking for underlying symmetry as
        encoded in :code:`equiv_orientations`. The result is stored in the
        :code:`global_angles` class attribute.


        Args:
            global_orientations ((:math:`N_{particles}`, 4) :class:`numpy.ndarray`):
                Reference orientations to calculate the order parameter.
            orientations ((:math:`N_{particles}`, 4) :class:`numpy.ndarray`):
                Orientations to calculate the order parameter.
            equiv_orientations ((:math:`N_{particles}`, 4) :class:`numpy.ndarray`):
                The set of all equivalent quaternions that takes the particle
                as it is defined to some global reference orientation.
                Important: :code:`equiv_orientations` must include both :math:`q` and
                :math:`-q`, for all included quaternions.
        """  # noqa
        global_orientations = freud.common.convert_array(
            global_orientations, shape=(None, 4))
        orientations = freud.common.convert_array(
            orientations, shape=(None, 4))
        equiv_orientations = freud.common.convert_array(
            equiv_orientations, shape=(None, 4))

        cdef const float[:, ::1] l_global_orientations = global_orientations
        cdef const float[:, ::1] l_orientations = orientations
        cdef const float[:, ::1] l_equiv_orientations = equiv_orientations

        cdef unsigned int n_global = l_global_orientations.shape[0]
        cdef unsigned int n_points = l_orientations.shape[0]
        cdef unsigned int n_equiv_orientations = l_equiv_orientations.shape[0]

        self.thisptr.computeGlobal(
            <quat[float]*> &l_global_orientations[0, 0],
            n_global,
            <quat[float]*> &l_orientations[0, 0],
            n_points,
            <quat[float]*> &l_equiv_orientations[0, 0],
            n_equiv_orientations)
        return self

    @Compute._computed_property("computeNeighbor")
    def neighbor_angles(self):
        cdef unsigned int n_bonds = len(self.nlist)
        if not n_bonds:
            return np.asarray([], dtype=np.float32)
        cdef const float[::1] neighbor_angles = \
            <float[:n_bonds]> self.thisptr.getNeighborAngles().get()
        return np.asarray(neighbor_angles)

    @Compute._computed_property("computeGlobal")
    def global_angles(self):
        cdef unsigned int n_particles = self.thisptr.getNPoints()
        cdef unsigned int n_global = self.thisptr.getNglobal()
        if not n_particles or not n_global:
            return np.empty((n_particles, n_global), dtype=np.float32)
        cdef const float[:, ::1] global_angles = \
            <float[:n_particles, :n_global]> \
            self.thisptr.getGlobalAngles().get()
        return np.asarray(global_angles)

    @Compute._computed_property(("computeGlobal", "computeNeighbor"))
    def n_points(self):
        return self.thisptr.getNPoints()

    @Compute._computed_property("computeNeighbor")
    def n_query_points(self):
        return self.thisptr.getNQueryPoints()

    @Compute._computed_property("computeGlobal")
    def n_global(self):
        return self.thisptr.getNglobal()

    def __repr__(self):
        return "freud.environment.{cls}(r_max={r}, num_neighbors={n})".format(
            cls=type(self).__name__, r=self.r_max, n=self.num_neighbors)


cdef class LocalBondProjection(Compute):
    R"""Calculates the maximal projection of nearest neighbor bonds for each
    particle onto some set of reference vectors, defined in the particles'
    local reference frame.

    .. moduleauthor:: Erin Teich <erteich@umich.edu>

    Args:
        r_max (float):
            Cutoff radius.
        num_neighbors (unsigned int):
            The number of neighbors.

    Attributes:
        projections ((:math:`\left(N_{reference}, N_{neighbors}, N_{projection\_vecs} \right)` :class:`numpy.ndarray`):
            The projection of each bond between reference particles and their
            neighbors onto each of the projection vectors.
        normed_projections ((:math:`\left(N_{reference}, N_{neighbors}, N_{projection\_vecs} \right)` :class:`numpy.ndarray`)
            The normalized projection of each bond between reference particles
            and their neighbors onto each of the projection vectors.
        num_reference_particles (int):
            The number of reference points used in the last calculation.
        num_particles (int):
            The number of points used in the last calculation.
        num_proj_vectors (int):
            The number of projection vectors used in the last calculation.
        box (:class:`freud.box.Box`):
            The box used in the last calculation.
        nlist (:class:`freud.locality.NeighborList`):
            The neighbor list generated in the last calculation.
    """  # noqa: E501
    cdef freud._environment.LocalBondProjection * thisptr
    cdef float r_max
    cdef unsigned int num_neighbors
    cdef freud.locality.NeighborList nlist_

    def __cinit__(self, r_max, num_neighbors):
        self.thisptr = new freud._environment.LocalBondProjection()
        self.r_max = r_max
        self.num_neighbors = int(num_neighbors)

    def __dealloc__(self):
        del self.thisptr

    @Compute._computed_property()
    def nlist(self):
        return self.nlist_

    @Compute._compute()
    def compute(self, box, proj_vecs, points,
                orientations, query_points=None,
                equiv_orientations=np.array([[1, 0, 0, 0]]), nlist=None):
        R"""Calculates the maximal projections of nearest neighbor bonds
        (between :code:`points` and :code:`query_points`) onto the set of
        reference vectors :code:`proj_vecs`, defined in the local reference
        frames of the :code:`points` as defined by the orientations
        :code:`orientations`. This computation accounts for the underlying
        symmetries of the reference frame as encoded in :code:`equiv_orientations`.

        Args:
            box (:class:`freud.box.Box`):
                Simulation box.
            proj_vecs ((:math:`N_{vectors}`, 3) :class:`numpy.ndarray`):
                The set of reference vectors, defined in the reference
                particles' reference frame, to calculate maximal local bond
                projections onto.
            points ((:math:`N_{particles}`, 3) :class:`numpy.ndarray`):
                Reference points used in the calculation.
            orientations ((:math:`N_{particles}`, 4) :class:`numpy.ndarray`):
                Reference orientations used in the calculation.
            query_points ((:math:`N_{query_points}`, 3) :class:`numpy.ndarray`, optional):
                Points (neighbors of :code:`points`) used in the
                calculation. Uses :code:`points` if not provided or
                :code:`None`.
                (Default value = :code:`None`).
            equiv_orientations ((:math:`N_{quats}`, 4) :class:`numpy.ndarray`, optional):
                The set of all equivalent quaternions that takes the particle
                as it is defined to some global reference orientation. Note
                that this does not need to include both :math:`q` and
                :math:`-q`, since :math:`q` and :math:`-q` effect the same
                rotation on vectors. (Default value = :code:`[1, 0, 0, 0]`)
                (Default value = :code:`None`).
            nlist (:class:`freud.locality.NeighborList`, optional):
                NeighborList to use to find bonds (Default value =
                :code:`None`).
        """  # noqa: E501
        cdef freud.box.Box b = freud.common.convert_box(box)
        points = freud.common.convert_array(points, shape=(None, 3))
        orientations = freud.common.convert_array(
            orientations, shape=(None, 4))

        exclude_ii = query_points is None
        if query_points is None:
            query_points = points
        query_points = freud.common.convert_array(
            query_points, shape=(None, 3))
        equiv_orientations = freud.common.convert_array(
            equiv_orientations, shape=(None, 4))
        proj_vecs = freud.common.convert_array(proj_vecs, shape=(None, 3))

        defaulted_nlist = freud.locality.make_default_nlist_nn(
            box, points, query_points, self.num_neighbors, nlist,
            exclude_ii, self.r_max)
        self.nlist_ = defaulted_nlist[0].copy()

        cdef const float[:, ::1] l_points = points
        cdef const float[:, ::1] l_orientations = orientations
        cdef const float[:, ::1] l_query_points = query_points
        cdef const float[:, ::1] l_equiv_orientations = equiv_orientations
        cdef const float[:, ::1] l_proj_vecs = proj_vecs

        cdef unsigned int n_points = l_points.shape[0]
        cdef unsigned int n_query_points = l_query_points.shape[0]
        cdef unsigned int n_equiv = l_equiv_orientations.shape[0]
        cdef unsigned int n_proj = l_proj_vecs.shape[0]

        self.thisptr.compute(
            dereference(b.thisptr),
            <vec3[float]*> &l_proj_vecs[0, 0], n_proj,
            <vec3[float]*> &l_points[0, 0],
            <quat[float]*> &l_orientations[0, 0], n_points,
            <vec3[float]*> &l_query_points[0, 0], n_query_points,
            <quat[float]*> &l_equiv_orientations[0, 0], n_equiv,
            self.nlist_.get_ptr())
        return self

    @Compute._computed_property()
    def projections(self):
        cdef unsigned int n_bond_projections = \
            len(self.nlist) * self.thisptr.getNproj()
        if not n_bond_projections:
            return np.asarray([], dtype=np.float32)
        cdef const float[::1] projections = \
            <float[:n_bond_projections]> self.thisptr.getProjections().get()
        return np.asarray(projections)

    @Compute._computed_property()
    def normed_projections(self):
        cdef unsigned int n_bond_projections = \
            len(self.nlist) * self.thisptr.getNproj()
        if not n_bond_projections:
            return np.asarray([], dtype=np.float32)
        cdef const float[::1] normed_projections = \
            <float[:n_bond_projections]> \
            self.thisptr.getNormedProjections().get()
        return np.asarray(normed_projections)

    @Compute._computed_property()
    def num_points(self):
        return self.thisptr.getNPoints()

    @Compute._computed_property()
    def num_query_points(self):
        return self.thisptr.getNQueryPoints()

    @Compute._computed_property()
    def num_proj_vectors(self):
        return self.thisptr.getNproj()

    @Compute._computed_property()
    def box(self):
        return freud.box.BoxFromCPP(<freud._box.Box> self.thisptr.getBox())

    def __repr__(self):
        return ("freud.environment.{cls}(r_max={r_max}, "
                "num_neighbors={num_neighbors})").format(
                    cls=type(self).__name__, r_max=self.r_max,
                    num_neighbors=self.num_neighbors)<|MERGE_RESOLUTION|>--- conflicted
+++ resolved
@@ -139,7 +139,7 @@
 
     @property
     def default_query_args(self):
-        return dict(mode="nearest", r_max=self.r_max,
+        return dict(mode="nearest", r_guess=self.r_max,
                     num_neighbors=self.num_neighbors)
 
     @Compute._compute()
@@ -171,24 +171,6 @@
                 NeighborList to use to find bonds (Default value =
                 :code:`None`).
         """  # noqa: E501
-<<<<<<< HEAD
-        cdef freud.box.Box b = freud.common.convert_box(box)
-
-        exclude_ii = query_points is None
-
-        cdef freud.locality.NeighborQuery nq = freud.locality.make_default_nq(
-            box, points)
-        cdef freud.locality.NlistptrWrapper nlistptr = \
-            freud.locality.NlistptrWrapper(nlist)
-
-        cdef freud.locality._QueryArgs qargs = freud.locality._QueryArgs(
-            mode="nearest", num_neighbors=self.num_neighbors,
-            r_guess=self.r_max, exclude_ii=exclude_ii)
-        points = nq.points
-
-        if query_points is None:
-            query_points = points
-=======
         cdef:
             freud.box.Box b
             freud.locality.NeighborQuery nq
@@ -200,7 +182,6 @@
         b, nq, nlistptr, qargs, l_query_points, num_query_points = \
             self.preprocess_arguments(box, points, query_points, nlist,
                                       self.default_query_args)
->>>>>>> fa93679e
         if query_orientations is None:
             query_orientations = orientations
 
