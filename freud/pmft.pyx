# Copyright (c) 2010-2019 The Regents of the University of Michigan
# This file is from the freud project, released under the BSD 3-Clause License.

R"""
The :class:`freud.pmft` module allows for the calculation of the Potential of
Mean Force and Torque (PMFT) [vanAndersKlotsa2014]_ [vanAndersAhmed2014]_ in a
number of different coordinate systems. The shape of the arrays computed by
this module depend on the coordinate system used, with space discretized into a
set of bins created by the PMFT object's constructor. Each reference point's
neighboring points are assigned to bins, determined by the relative positions
and/or orientations of the particles. Next, the positional correlation function
(PCF) is computed by normalizing the binned histogram, by dividing out the
number of accumulated frames, bin sizes (the Jacobian), and reference point
number density. The PMFT is then defined as the negative logarithm of the PCF.
For further descriptions of the numerical methods used to compute the PMFT,
refer to the supplementary information of [vanAndersKlotsa2014]_.

.. note::
    The coordinate system in which the calculation is performed is not the same
    as the coordinate system in which particle positions and orientations
    should be supplied. Only certain coordinate systems are available for
    certain particle positions and orientations:

    * 2D particle coordinates (position: [:math:`x`, :math:`y`, :math:`0`],
      orientation: :math:`\theta`):

        * :math:`r`, :math:`\theta_1`, :math:`\theta_2`.
        * :math:`x`, :math:`y`.
        * :math:`x`, :math:`y`, :math:`\theta`.

    * 3D particle coordinates:

        * :math:`x`, :math:`y`, :math:`z`.

.. note::
    For any bins where the histogram is zero (i.e. no observations were made
    with that relative position/orientation of particles), the PCF will be zero
    and the PMFT will return :code:`nan`.
"""

import numpy as np
import freud.common
import freud.locality
import warnings

from freud.common cimport Compute
from freud.util cimport vec3, quat
from cython.operator cimport dereference

cimport freud._pmft
cimport freud.locality
cimport freud.box

cimport numpy as np


# numpy must be initialized. When using numpy from C or Cython you must
# _always_ do that, or you will have segfaults
np.import_array()

cdef class _PMFT(Compute):
    R"""Compute the PMFT [vanAndersKlotsa2014]_ [vanAndersAhmed2014]_ for a
    given set of points.

    This class provides an abstract interface for computing the PMFT.
    It must be specialized for a specific coordinate system; although in
    principle the PMFT is coordinate independent, the binning process must be
    performed in a particular coordinate system.

    .. moduleauthor:: Vyas Ramasubramani <vramasub@umich.edu>
    """
    cdef freud._pmft.PMFT * pmftptr
    cdef float r_max

    def __cinit__(self):
        pass

    def __dealloc__(self):
        if type(self) is _PMFT:
            del self.pmftptr

    @Compute._computed_property()
    def box(self):
        return freud.box.BoxFromCPP(self.pmftptr.getBox())

    @Compute._reset
    def reset(self):
        R"""Resets the values of the PCF histograms in memory."""
        self.pmftptr.reset()

    @Compute._computed_property()
    def PMFT(self):
        with np.warnings.catch_warnings():
            np.warnings.filterwarnings('ignore')
            result = -np.log(np.copy(self.PCF))
        return result

    @property
    def r_cut(self):
        return self.pmftptr.getRCut()


cdef class PMFTR12(_PMFT):
    R"""Computes the PMFT [vanAndersKlotsa2014]_ [vanAndersAhmed2014]_ in a 2D
    system described by :math:`r`, :math:`\theta_1`, :math:`\theta_2`.

    .. note::
        **2D:** :class:`freud.pmft.PMFTR12` is only defined for 2D systems.
        The points must be passed in as :code:`[x, y, 0]`.
        Failing to set z=0 will lead to undefined behavior.

    .. moduleauthor:: Eric Harper <harperic@umich.edu>
    .. moduleauthor:: Vyas Ramasubramani <vramasub@umich.edu>

    Args:
        r_max (float):
            Maximum distance at which to compute the PMFT.
        n_r (unsigned int):
            Number of bins in :math:`r`.
        n_t1 (unsigned int):
            Number of bins in :math:`\theta_1`.
        n_t2 (unsigned int):
            Number of bins in :math:`\theta_2`.

    Attributes:
        box (:class:`freud.box.Box`):
            Box used in the calculation.
        bin_counts (:math:`\left(N_{r}, N_{\theta2}, N_{\theta1}\right)`):
            Bin counts.
        PCF (:math:`\left(N_{r}, N_{\theta2}, N_{\theta1}\right)`):
            The positional correlation function.
        PMFT (:math:`\left(N_{r}, N_{\theta2}, N_{\theta1}\right)`):
            The potential of mean force and torque.
        r_cut (float):
            The cutoff used in the cell list.
        R (:math:`\left(N_{r}\right)` :class:`numpy.ndarray`):
            The array of :math:`r`-values for the PCF histogram.
        T1 (:math:`\left(N_{\theta1}\right)` :class:`numpy.ndarray`):
            The array of :math:`\theta_1`-values for the PCF histogram.
        T2 (:math:`\left(N_{\theta2}\right)` :class:`numpy.ndarray`):
            The array of :math:`\theta_2`-values for the PCF histogram.
        inverse_jacobian (:math:`\left(N_{r}, N_{\theta2}, N_{\theta1}\right)`):
            The inverse Jacobian used in the PMFT.
        n_bins_R (unsigned int):
            The number of bins in the :math:`r`-dimension of the histogram.
        n_bins_T1 (unsigned int):
            The number of bins in the :math:`\theta_1`-dimension of the
            histogram.
        n_bins_T2 (unsigned int):
            The number of bins in the :math:`\theta_2`-dimension of the
            histogram.
    """  # noqa: E501
    cdef freud._pmft.PMFTR12 * pmftr12ptr

    def __cinit__(self, r_max, n_r, n_t1, n_t2):
        if type(self) is PMFTR12:
            self.pmftr12ptr = self.pmftptr = new freud._pmft.PMFTR12(
                r_max, n_r, n_t1, n_t2)
            self.r_max = r_max

    def __dealloc__(self):
        if type(self) is PMFTR12:
            del self.pmftr12ptr

    @Compute._compute()
    def accumulate(self, box, ref_points, ref_orientations, points=None,
                   orientations=None, nlist=None, query_args={}):
        R"""Calculates the positional correlation function and adds to the
        current histogram.

        Args:
            box (:class:`freud.box.Box`):
                Simulation box.
            ref_points ((:math:`N_{particles}`, 3) :class:`numpy.ndarray`):
                Reference points used in computation.
            ref_orientations ((:math:`N_{particles}`, 1) or (:math:`N_{particles}`,) :class:`numpy.ndarray`):
                Reference orientations as angles used in computation.
            points ((:math:`N_{particles}`, 3) :class:`numpy.ndarray`, optional):
                Points used in computation. Uses :code:`ref_points` if not
                provided or :code:`None`. (Default value = :code:`None`).
            orientations ((:math:`N_{particles}`, 1) or (:math:`N_{particles}`,) :class:`numpy.ndarray`, optional):
                Orientations as angles used in computation. Uses
                :code:`ref_orientations` if not provided or :code:`None`.
                (Default value = :code:`None`).
            nlist (:class:`freud.locality.NeighborList`, optional):
                NeighborList used to find bonds (Default value =
                :code:`None`).
        """  # noqa: E501
        cdef freud.box.Box b = freud.common.convert_box(box)
        exclude_ii = points is None

        nq_nlist = freud.locality.make_nq_nlist(b, ref_points, nlist)
        cdef freud.locality.NeighborQuery nq = nq_nlist[0]
        cdef freud.locality.NlistptrWrapper nlistptr = nq_nlist[1]
        ref_points = nq.points

        cdef freud.locality._QueryArgs qargs = freud.locality._QueryArgs(
<<<<<<< HEAD
            mode="ball", r_max=self.r_max, exclude_ii=exclude_ii)
=======
            mode="ball", rmax=self.rmax, exclude_ii=exclude_ii)
        qargs.update(query_args)
>>>>>>> f436d312

        if not b.dimensions == 2:
            raise ValueError("Your box must be 2-dimensional!")

        if points is None:
            points = ref_points
        if orientations is None:
            orientations = ref_orientations

        ref_orientations = freud.common.convert_array(
            np.atleast_1d(ref_orientations.squeeze()),
            shape=(ref_points.shape[0], ))

        points = freud.common.convert_array(points, shape=(None, 3))

        orientations = freud.common.convert_array(
            np.atleast_1d(orientations.squeeze()), shape=(points.shape[0], ))

        cdef const float[:, ::1] l_points = points
        cdef const float[::1] l_ref_orientations = ref_orientations
        cdef const float[::1] l_orientations = orientations
        cdef unsigned int nP = l_points.shape[0]
        with nogil:
            self.pmftr12ptr.accumulate(nlistptr.get_ptr(),
                                       nq.get_ptr(),
                                       <float*> &l_ref_orientations[0],
                                       <vec3[float]*> &l_points[0, 0],
                                       <float*> &l_orientations[0],
                                       nP, dereference(qargs.thisptr))
        return self

    @Compute._compute()
    def compute(self, box, ref_points, ref_orientations, points=None,
                orientations=None, nlist=None, query_args={}):
        R"""Calculates the positional correlation function for the given points.
        Will overwrite the current histogram.

        Args:
            box (:class:`freud.box.Box`):
                Simulation box.
            ref_points ((:math:`N_{particles}`, 3) :class:`numpy.ndarray`):
                Reference points used in computation.
            ref_orientations ((:math:`N_{particles}`, 1) or (:math:`N_{particles}`,) :class:`numpy.ndarray`):
                Reference orientations as angles used in computation.
            points ((:math:`N_{particles}`, 3) :class:`numpy.ndarray`, optional):
                Points used in computation. Uses :code:`ref_points` if not
                provided or :code:`None`. (Default value = :code:`None`).
            orientations ((:math:`N_{particles}`, 1) or (:math:`N_{particles}`,) :class:`numpy.ndarray`, optional):
                Orientations as angles used in computation. Uses
                :code:`ref_orientations` if not provided or :code:`None`.
                (Default value = :code:`None`).
            nlist (:class:`freud.locality.NeighborList`, optional):
                NeighborList used to find bonds (Default value =
                :code:`None`).
        """  # noqa: E501
        self.reset()
        self.accumulate(box, ref_points, ref_orientations,
                        points, orientations, nlist, query_args)
        return self

    @Compute._computed_property()
    def bin_counts(self):
        cdef unsigned int n_bins_R = self.pmftr12ptr.getNBinsR()
        cdef unsigned int n_bins_T2 = self.pmftr12ptr.getNBinsT2()
        cdef unsigned int n_bins_T1 = self.pmftr12ptr.getNBinsT1()
        cdef const unsigned int[:, :, ::1] bin_counts = \
            <unsigned int[:n_bins_R, :n_bins_T2, :n_bins_T1]> \
            self.pmftr12ptr.getBinCounts().get()
        return np.asarray(bin_counts, dtype=np.uint32)

    @Compute._computed_property()
    def PCF(self):
        cdef unsigned int n_bins_R = self.pmftr12ptr.getNBinsR()
        cdef unsigned int n_bins_T2 = self.pmftr12ptr.getNBinsT2()
        cdef unsigned int n_bins_T1 = self.pmftr12ptr.getNBinsT1()
        cdef const float[:, :, ::1] PCF = \
            <float[:n_bins_R, :n_bins_T2, :n_bins_T1]> \
            self.pmftr12ptr.getPCF().get()
        return np.asarray(PCF)

    @property
    def R(self):
        cdef unsigned int n_bins_R = self.pmftr12ptr.getNBinsR()
        cdef const float[::1] R = \
            <float[:n_bins_R]> self.pmftr12ptr.getR().get()
        return np.asarray(R)

    @property
    def T1(self):
        cdef unsigned int n_bins_T1 = self.pmftr12ptr.getNBinsT1()
        cdef const float[::1] T1 = \
            <float[:n_bins_T1]> self.pmftr12ptr.getT1().get()
        return np.asarray(T1)

    @property
    def T2(self):
        cdef unsigned int n_bins_T2 = self.pmftr12ptr.getNBinsT2()
        cdef const float[::1] T2 = \
            <float[:n_bins_T2]> self.pmftr12ptr.getT2().get()
        return np.asarray(T2)

    @property
    def inverse_jacobian(self):
        cdef unsigned int n_bins_R = self.pmftr12ptr.getNBinsR()
        cdef unsigned int n_bins_T2 = self.pmftr12ptr.getNBinsT2()
        cdef unsigned int n_bins_T1 = self.pmftr12ptr.getNBinsT1()
        cdef const float[:, :, ::1] inverse_jacobian = \
            <float[:n_bins_R, :n_bins_T2, :n_bins_T1]> \
            self.pmftr12ptr.getInverseJacobian().get()
        return np.asarray(inverse_jacobian)

    @property
    def n_bins_R(self):
        return self.pmftr12ptr.getNBinsR()

    @property
    def n_bins_T1(self):
        return self.pmftr12ptr.getNBinsT1()

    @property
    def n_bins_T2(self):
        return self.pmftr12ptr.getNBinsT2()

    def __repr__(self):
        return ("freud.pmft.{cls}(r_max={r_max}, n_r={n_r}, n_t1={n_t1}, "
                "n_t2={n_t2})").format(cls=type(self).__name__,
                                       r_max=self.r_max,
                                       n_r=self.n_bins_R,
                                       n_t1=self.n_bins_T1,
                                       n_t2=self.n_bins_T2)

    def __str__(self):
        return repr(self)


cdef class PMFTXYT(_PMFT):
    R"""Computes the PMFT [vanAndersKlotsa2014]_ [vanAndersAhmed2014]_ for
    systems described by coordinates :math:`x`, :math:`y`, :math:`\theta`
    listed in the ``X``, ``Y``, and ``T`` arrays.

    The values of :math:`x, y, \theta` at which to compute the PCF are
    controlled by ``x_max``, ``y_max``, and ``n_x``, ``n_y``, ``n_t``
    parameters to the constructor. The ``x_max`` and ``y_max`` parameters
    determine the minimum/maximum :math:`x, y` values
    (:math:`\min \left(\theta \right) = 0`,
    (:math:`\max \left( \theta \right) = 2\pi`) at which to compute the
    PCF and ``n_x``, ``n_y``, ``n_t`` are the number of bins in
    :math:`x, y, \theta`.

    .. note::
        **2D:** :class:`freud.pmft.PMFTXYT` is only defined for 2D systems.
        The points must be passed in as :code:`[x, y, 0]`.
        Failing to set z=0 will lead to undefined behavior.

    .. moduleauthor:: Eric Harper <harperic@umich.edu>
    .. moduleauthor:: Vyas Ramasubramani <vramasub@umich.edu>

    Args:
        x_max (float):
            Maximum :math:`x` distance at which to compute the PMFT.
        y_max (float):
            Maximum :math:`y` distance at which to compute the PMFT.
        n_x (unsigned int):
            Number of bins in :math:`x`.
        n_y (unsigned int):
            Number of bins in :math:`y`.
        n_t (unsigned int):
            Number of bins in :math:`\theta`.

    Attributes:
        box (:class:`freud.box.Box`):
            Box used in the calculation.
        bin_counts (:math:`\left(N_{\theta}, N_{y}, N_{x}\right)` :class:`numpy.ndarray`):
            Bin counts.
        PCF (:math:`\left(N_{\theta}, N_{y}, N_{x}\right)` :class:`numpy.ndarray`):
            The positional correlation function.
        PMFT (:math:`\left(N_{\theta}, N_{y}, N_{x}\right)` :class:`numpy.ndarray`):
            The potential of mean force and torque.
        r_cut (float):
            The cutoff used in the cell list.
        X (:math:`\left(N_{x}\right)` :class:`numpy.ndarray`):
            The array of :math:`x`-values for the PCF histogram.
        Y (:math:`\left(N_{y}\right)` :class:`numpy.ndarray`):
            The array of :math:`y`-values for the PCF histogram.
        T (:math:`\left(N_{\theta}\right)` :class:`numpy.ndarray`):
            The array of :math:`\theta`-values for the PCF histogram.
        jacobian (float):
            The Jacobian used in the PMFT.
        n_bins_X (unsigned int):
            The number of bins in the :math:`x`-dimension of the histogram.
        n_bins_Y (unsigned int):
            The number of bins in the :math:`y`-dimension of the histogram.
        n_bins_T (unsigned int):
            The number of bins in the :math:`\theta`-dimension of the
            histogram.
    """  # noqa: E501
    cdef freud._pmft.PMFTXYT * pmftxytptr
    cdef xmax
    cdef ymax

    def __cinit__(self, x_max, y_max, n_x, n_y, n_t):
        if type(self) is PMFTXYT:
            self.pmftxytptr = self.pmftptr = new freud._pmft.PMFTXYT(
                x_max, y_max, n_x, n_y, n_t)
            self.r_max = np.sqrt(x_max**2 + y_max**2)
            self.xmax = x_max
            self.ymax = y_max

    def __dealloc__(self):
        if type(self) is PMFTXYT:
            del self.pmftxytptr

    @Compute._compute()
    def accumulate(self, box, ref_points, ref_orientations, points=None,
                   orientations=None, nlist=None, query_args={}):
        R"""Calculates the positional correlation function and adds to the
        current histogram.

        Args:
            box (:class:`freud.box.Box`):
                Simulation box.
            ref_points ((:math:`N_{particles}`, 3) :class:`numpy.ndarray`):
                Reference points used in computation.
            ref_orientations ((:math:`N_{particles}`, 1) or (:math:`N_{particles}`,) :class:`numpy.ndarray`):
                Reference orientations as angles used in computation.
            points ((:math:`N_{particles}`, 3) :class:`numpy.ndarray`, optional):
                Points used in computation. Uses :code:`ref_points` if not
                provided or :code:`None`. (Default value = :code:`None`).
            orientations ((:math:`N_{particles}`, 1) or (:math:`N_{particles}`,) :class:`numpy.ndarray`, optional):
                Orientations as angles used in computation. Uses
                :code:`ref_orientations` if not provided or :code:`None`.
                (Default value = :code:`None`).
            nlist (:class:`freud.locality.NeighborList`, optional):
                NeighborList used to find bonds (Default value =
                :code:`None`).
        """  # noqa: E501
        cdef freud.box.Box b = freud.common.convert_box(box)

        exclude_ii = points is None

        nq_nlist = freud.locality.make_nq_nlist(b, ref_points, nlist)
        cdef freud.locality.NeighborQuery nq = nq_nlist[0]
        cdef freud.locality.NlistptrWrapper nlistptr = nq_nlist[1]
        ref_points = nq.points

        cdef freud.locality._QueryArgs qargs = freud.locality._QueryArgs(
<<<<<<< HEAD
            mode="ball", r_max=self.r_max, exclude_ii=exclude_ii)
=======
            mode="ball", rmax=self.rmax, exclude_ii=exclude_ii)
        qargs.update(query_args)
>>>>>>> f436d312

        if not b.dimensions == 2:
            raise ValueError("Your box must be 2-dimensional!")

        if points is None:
            points = ref_points
        if orientations is None:
            orientations = ref_orientations

        ref_orientations = freud.common.convert_array(
            np.atleast_1d(ref_orientations.squeeze()),
            shape=(ref_points.shape[0], ))

        points = freud.common.convert_array(points, shape=(None, 3))

        orientations = freud.common.convert_array(
            np.atleast_1d(orientations.squeeze()), shape=(points.shape[0], ))

        cdef const float[:, ::1] l_points = points
        cdef const float[::1] l_ref_orientations = ref_orientations
        cdef const float[::1] l_orientations = orientations
        cdef unsigned int nP = l_points.shape[0]
        with nogil:
            self.pmftxytptr.accumulate(nlistptr.get_ptr(),
                                       nq.get_ptr(),
                                       <float*> &l_ref_orientations[0],
                                       <vec3[float]*> &l_points[0, 0],
                                       <float*> &l_orientations[0],
                                       nP, dereference(qargs.thisptr))
        return self

    @Compute._compute()
    def compute(self, box, ref_points, ref_orientations, points=None,
                orientations=None, nlist=None, query_args={}):
        R"""Calculates the positional correlation function for the given points.
        Will overwrite the current histogram.

        Args:
            box (:class:`freud.box.Box`):
                Simulation box.
            ref_points ((:math:`N_{particles}`, 3) :class:`numpy.ndarray`):
                Reference points used in computation.
            ref_orientations ((:math:`N_{particles}`, 1) or (:math:`N_{particles}`,) :class:`numpy.ndarray`):
                Reference orientations as angles used in computation.
            points ((:math:`N_{particles}`, 3) :class:`numpy.ndarray`, optional):
                Points used in computation. Uses :code:`ref_points` if not
                provided or :code:`None`. (Default value = :code:`None`).
            orientations ((:math:`N_{particles}`, 1) or (:math:`N_{particles}`,) :class:`numpy.ndarray`, optional):
                Orientations as angles used in computation. Uses
                :code:`ref_orientations` if not provided or :code:`None`.
                (Default value = :code:`None`).
            nlist (:class:`freud.locality.NeighborList`, optional):
                NeighborList used to find bonds (Default value =
                :code:`None`).
        """  # noqa: E501
        self.reset()
        self.accumulate(box, ref_points, ref_orientations,
                        points, orientations, nlist, query_args={})
        return self

    @Compute._computed_property()
    def bin_counts(self):
        cdef unsigned int n_bins_T = self.pmftxytptr.getNBinsT()
        cdef unsigned int n_bins_Y = self.pmftxytptr.getNBinsY()
        cdef unsigned int n_bins_X = self.pmftxytptr.getNBinsX()
        cdef const unsigned int[:, :, ::1] bin_counts = \
            <unsigned int[:n_bins_T, :n_bins_Y, :n_bins_X]> \
            self.pmftxytptr.getBinCounts().get()
        return np.asarray(bin_counts, dtype=np.uint32)

    @Compute._computed_property()
    def PCF(self):
        cdef unsigned int n_bins_T = self.pmftxytptr.getNBinsT()
        cdef unsigned int n_bins_Y = self.pmftxytptr.getNBinsY()
        cdef unsigned int n_bins_X = self.pmftxytptr.getNBinsX()
        cdef const float[:, :, ::1] PCF = \
            <float[:n_bins_T, :n_bins_Y, :n_bins_X]> \
            self.pmftxytptr.getPCF().get()
        return np.asarray(PCF)

    @property
    def X(self):
        cdef unsigned int n_bins_X = self.pmftxytptr.getNBinsX()
        cdef const float[::1] X = \
            <float[:n_bins_X]> self.pmftxytptr.getX().get()
        return np.asarray(X)

    @property
    def Y(self):
        cdef unsigned int n_bins_Y = self.pmftxytptr.getNBinsY()
        cdef const float[::1] Y = \
            <float[:n_bins_Y]> self.pmftxytptr.getY().get()
        return np.asarray(Y)

    @property
    def T(self):
        cdef unsigned int n_bins_T = self.pmftxytptr.getNBinsT()
        cdef const float[::1] T = \
            <float[:n_bins_T]> self.pmftxytptr.getT().get()
        return np.asarray(T)

    @property
    def jacobian(self):
        return self.pmftxytptr.getJacobian()

    @property
    def n_bins_X(self):
        return self.pmftxytptr.getNBinsX()

    @property
    def n_bins_Y(self):
        return self.pmftxytptr.getNBinsY()

    @property
    def n_bins_T(self):
        return self.pmftxytptr.getNBinsT()

    def __repr__(self):
        return ("freud.pmft.{cls}(x_max={x_max}, y_max={y_max}, n_x={n_x}, "
                "n_y={n_y}, n_t={n_t})").format(cls=type(self).__name__,
                                                x_max=self.xmax,
                                                y_max=self.ymax,
                                                n_x=self.n_bins_X,
                                                n_y=self.n_bins_Y,
                                                n_t=self.n_bins_T)

    def __str__(self):
        return repr(self)


cdef class PMFTXY2D(_PMFT):
    R"""Computes the PMFT [vanAndersKlotsa2014]_ [vanAndersAhmed2014]_ in
    coordinates :math:`x`, :math:`y` listed in the ``X`` and ``Y`` arrays.

    The values of :math:`x` and :math:`y` at which to compute the PCF are
    controlled by ``x_max``, ``y_max``, ``n_x``, and ``n_y`` parameters to the
    constructor. The ``x_max`` and ``y_max`` parameters determine the
    minimum/maximum distance at which to compute the PCF and ``n_x`` and
    ``n_y`` are the number of bins in :math:`x` and :math:`y`.

    .. note::
        **2D:** :class:`freud.pmft.PMFTXY2D` is only defined for 2D systems.
        The points must be passed in as :code:`[x, y, 0]`.
        Failing to set z=0 will lead to undefined behavior.

    .. moduleauthor:: Eric Harper <harperic@umich.edu>
    .. moduleauthor:: Vyas Ramasubramani <vramasub@umich.edu>

    Args:
        x_max (float):
            Maximum :math:`x` distance at which to compute the PMFT.
        y_max (float):
            Maximum :math:`y` distance at which to compute the PMFT.
        n_x (unsigned int):
            Number of bins in :math:`x`.
        n_y (unsigned int):
            Number of bins in :math:`y`.

    Attributes:
        box (:class:`freud.box.Box`):
            Box used in the calculation.
        bin_counts (:math:`\left(N_{y}, N_{x}\right)` :class:`numpy.ndarray`):
            Bin counts.
        PCF (:math:`\left(N_{y}, N_{x}\right)` :class:`numpy.ndarray`):
            The positional correlation function.
        PMFT (:math:`\left(N_{y}, N_{x}\right)` :class:`numpy.ndarray`):
            The potential of mean force and torque.
        r_cut (float):
            The cutoff used in the cell list.
        X (:math:`\left(N_{x}\right)` :class:`numpy.ndarray`):
            The array of :math:`x`-values for the PCF histogram.
        Y (:math:`\left(N_{y}\right)` :class:`numpy.ndarray`):
            The array of :math:`y`-values for the PCF histogram.
        jacobian (float):
            The Jacobian used in the PMFT.
        n_bins_X (unsigned int):
            The number of bins in the :math:`x`-dimension of the histogram.
        n_bins_Y (unsigned int):
            The number of bins in the :math:`y`-dimension of the histogram.
    """  # noqa: E501
    cdef freud._pmft.PMFTXY2D * pmftxy2dptr
    cdef xmax
    cdef ymax

    def __cinit__(self, x_max, y_max, n_x, n_y):
        if type(self) is PMFTXY2D:
            self.pmftxy2dptr = self.pmftptr = new freud._pmft.PMFTXY2D(
                x_max, y_max, n_x, n_y)
            self.r_max = np.sqrt(x_max**2 + y_max**2)
            self.xmax = x_max
            self.ymax = y_max

    def __dealloc__(self):
        if type(self) is PMFTXY2D:
            del self.pmftxy2dptr

    @Compute._compute()
    def accumulate(self, box, ref_points, ref_orientations, points=None,
                   orientations=None, nlist=None, query_args={}):
        R"""Calculates the positional correlation function and adds to the
        current histogram.

        Args:
            box (:class:`freud.box.Box`):
                Simulation box.
            ref_points ((:math:`N_{particles}`, 3) :class:`numpy.ndarray`):
                Reference points used in computation.
            ref_orientations ((:math:`N_{particles}`, 1) or (:math:`N_{particles}`,) :class:`numpy.ndarray`):
                Reference orientations as angles used in computation.
            points ((:math:`N_{particles}`, 3) :class:`numpy.ndarray`, optional):
                Points used in computation. Uses :code:`ref_points` if not
                provided or :code:`None`. (Default value = :code:`None`).
            orientations ((:math:`N_{particles}`, 1) or (:math:`N_{particles}`,) :class:`numpy.ndarray`, optional):
                Orientations as angles used in computation. Uses
                :code:`ref_orientations` if not provided or :code:`None`.
                (Default value = :code:`None`).
            nlist (:class:`freud.locality.NeighborList`, optional):
                NeighborList used to find bonds (Default value =
                :code:`None`).
        """  # noqa: E501
        cdef freud.box.Box b = freud.common.convert_box(box)

        exclude_ii = points is None

        nq_nlist = freud.locality.make_nq_nlist(b, ref_points, nlist)
        cdef freud.locality.NeighborQuery nq = nq_nlist[0]
        cdef freud.locality.NlistptrWrapper nlistptr = nq_nlist[1]
        ref_points = nq.points

        cdef freud.locality._QueryArgs qargs = freud.locality._QueryArgs(
<<<<<<< HEAD
            mode="ball", r_max=self.r_max, exclude_ii=exclude_ii)
=======
            mode="ball", rmax=self.rmax, exclude_ii=exclude_ii)
        qargs.update(query_args)
>>>>>>> f436d312

        if not b.dimensions == 2:
            raise ValueError("Your box must be 2-dimensional!")

        if points is None:
            points = ref_points
        if orientations is None:
            orientations = ref_orientations

        ref_orientations = freud.common.convert_array(
            np.atleast_1d(ref_orientations.squeeze()),
            shape=(ref_points.shape[0], ))

        points = freud.common.convert_array(points, shape=(None, 3))

        orientations = freud.common.convert_array(
            np.atleast_1d(orientations.squeeze()), shape=(points.shape[0], ))

        cdef const float[:, ::1] l_points = points
        cdef const float[::1] l_ref_orientations = ref_orientations
        cdef const float[::1] l_orientations = orientations
        cdef unsigned int nP = l_points.shape[0]
        with nogil:
            self.pmftxy2dptr.accumulate(nlistptr.get_ptr(),
                                        nq.get_ptr(),
                                        <float*> &l_ref_orientations[0],
                                        <vec3[float]*> &l_points[0, 0],
                                        <float*> &l_orientations[0],
                                        nP, dereference(qargs.thisptr))
        return self

    @Compute._compute()
    def compute(self, box, ref_points, ref_orientations, points=None,
                orientations=None, nlist=None, query_args={}):
        R"""Calculates the positional correlation function for the given points.
        Will overwrite the current histogram.

        Args:
            box (:class:`freud.box.Box`):
                Simulation box.
            ref_points ((:math:`N_{particles}`, 3) :class:`numpy.ndarray`):
                Reference points used in computation.
            ref_orientations ((:math:`N_{particles}`, 1) or (:math:`N_{particles}`,) :class:`numpy.ndarray`):
                Reference orientations as angles used in computation.
            points ((:math:`N_{particles}`, 3) :class:`numpy.ndarray`, optional):
                Points used in computation. Uses :code:`ref_points` if not
                provided or :code:`None`. (Default value = :code:`None`).
            orientations ((:math:`N_{particles}`, 1) or (:math:`N_{particles}`,) :class:`numpy.ndarray`, optional):
                Orientations as angles used in computation. Uses
                :code:`ref_orientations` if not provided or :code:`None`.
                (Default value = :code:`None`).
            nlist (:class:`freud.locality.NeighborList`, optional):
                NeighborList used to find bonds (Default value =
                :code:`None`).
        """  # noqa: E501
        self.reset()
        self.accumulate(box, ref_points, ref_orientations,
                        points, orientations, nlist, query_args)
        return self

    @Compute._computed_property()
    def bin_counts(self):
        cdef unsigned int n_bins_Y = self.pmftxy2dptr.getNBinsY()
        cdef unsigned int n_bins_X = self.pmftxy2dptr.getNBinsX()
        cdef const unsigned int[:, ::1] bin_counts = \
            <unsigned int[:n_bins_Y, :n_bins_X]> \
            self.pmftxy2dptr.getBinCounts().get()
        return np.asarray(bin_counts, dtype=np.uint32)

    @Compute._computed_property()
    def PCF(self):
        cdef unsigned int n_bins_Y = self.pmftxy2dptr.getNBinsY()
        cdef unsigned int n_bins_X = self.pmftxy2dptr.getNBinsX()
        cdef const float[:, ::1] PCF = \
            <float[:n_bins_Y, :n_bins_X]> \
            self.pmftxy2dptr.getPCF().get()
        return np.asarray(PCF)

    @property
    def X(self):
        cdef unsigned int n_bins_X = self.pmftxy2dptr.getNBinsX()
        cdef const float[::1] X = \
            <float[:n_bins_X]> self.pmftxy2dptr.getX().get()
        return np.asarray(X)

    @property
    def Y(self):
        cdef unsigned int n_bins_Y = self.pmftxy2dptr.getNBinsY()
        cdef const float[::1] Y = \
            <float[:n_bins_Y]> self.pmftxy2dptr.getY().get()
        return np.asarray(Y)

    @property
    def n_bins_X(self):
        return self.pmftxy2dptr.getNBinsX()

    @property
    def n_bins_Y(self):
        return self.pmftxy2dptr.getNBinsY()

    @property
    def jacobian(self):
        return self.pmftxy2dptr.getJacobian()

    def __repr__(self):
        return ("freud.pmft.{cls}(x_max={x_max}, y_max={y_max}, n_x={n_x}, "
                "n_y={n_y})").format(cls=type(self).__name__,
                                     x_max=self.xmax,
                                     y_max=self.ymax,
                                     n_x=self.n_bins_X,
                                     n_y=self.n_bins_Y)

    def __str__(self):
        return repr(self)

    def _repr_png_(self):
        import plot
        try:
            return plot.ax_to_bytes(self.plot())
        except AttributeError:
            return None

    @Compute._computed_method()
    def plot(self, ax=None):
        """Plot PMFTXY2D.

        Args:
            ax (:class:`matplotlib.axes.Axes`, optional): Axis to plot on. If
                :code:`None`, make a new figure and axis.
                (Default value = :code:`None`)

        Returns:
            (:class:`matplotlib.axes.Axes`): Axis with the plot.
        """
        import plot
        return plot.pmft_plot(self, ax)


cdef class PMFTXYZ(_PMFT):
    R"""Computes the PMFT [vanAndersKlotsa2014]_ [vanAndersAhmed2014]_ in
    coordinates :math:`x`, :math:`y`, :math:`z`, listed in the ``X``, ``Y``,
    and ``Z`` arrays.

    The values of :math:`x, y, z` at which to compute the PCF are controlled by
    ``x_max``, ``y_max``, ``z_max``, ``n_x``, ``n_y``, and ``n_z`` parameters
    to the constructor. The ``x_max``, ``y_max``, and ``z_max`` parameters]
    determine the minimum/maximum distance at which to compute the PCF and
    ``n_x``, ``n_y``, and ``n_z`` are the number of bins in :math:`x, y, z`.

    .. note::
        3D: :class:`freud.pmft.PMFTXYZ` is only defined for 3D systems.
        The points must be passed in as :code:`[x, y, z]`.

    .. moduleauthor:: Eric Harper <harperic@umich.edu>
    .. moduleauthor:: Vyas Ramasubramani <vramasub@umich.edu>

    Args:
        x_max (float):
            Maximum :math:`x` distance at which to compute the PMFT.
        y_max (float):
            Maximum :math:`y` distance at which to compute the PMFT.
        z_max (float):
            Maximum :math:`z` distance at which to compute the PMFT.
        n_x (unsigned int):
            Number of bins in :math:`x`.
        n_y (unsigned int):
            Number of bins in :math:`y`.
        n_z (unsigned int):
            Number of bins in :math:`z`.
        shiftvec (list):
            Vector pointing from ``[0, 0, 0]`` to the center of the PMFT.

    Attributes:
        box (:class:`freud.box.Box`):
            Box used in the calculation.
        bin_counts (:math:`\left(N_{z}, N_{y}, N_{x}\right)` :class:`numpy.ndarray`):
            Bin counts.
        PCF (:math:`\left(N_{z}, N_{y}, N_{x}\right)` :class:`numpy.ndarray`):
            The positional correlation function.
        PMFT (:math:`\left(N_{z}, N_{y}, N_{x}\right)` :class:`numpy.ndarray`):
            The potential of mean force and torque.
        r_cut (float):
            The cutoff used in the cell list.
        X (:math:`\left(N_{x}\right)` :class:`numpy.ndarray`):
            The array of :math:`x`-values for the PCF histogram.
        Y (:math:`\left(N_{y}\right)` :class:`numpy.ndarray`):
            The array of :math:`y`-values for the PCF histogram.
        Z (:math:`\left(N_{z}\right)` :class:`numpy.ndarray`):
            The array of :math:`z`-values for the PCF histogram.
        jacobian (float):
            The Jacobian used in the PMFT.
        n_bins_X (unsigned int):
            The number of bins in the :math:`x`-dimension of the histogram.
        n_bins_Y (unsigned int):
            The number of bins in the :math:`y`-dimension of the histogram.
        n_bins_Z (unsigned int):
            The number of bins in the :math:`z`-dimension of the histogram.
    """  # noqa: E501
    cdef freud._pmft.PMFTXYZ * pmftxyzptr
    cdef shiftvec
    cdef xmax
    cdef ymax
    cdef zmax

    def __cinit__(self, x_max, y_max, z_max, n_x, n_y, n_z,
                  shiftvec=[0, 0, 0]):
        cdef vec3[float] c_shiftvec
        if type(self) is PMFTXYZ:
            c_shiftvec = vec3[float](
                shiftvec[0], shiftvec[1], shiftvec[2])
            self.pmftxyzptr = self.pmftptr = new freud._pmft.PMFTXYZ(
                x_max, y_max, z_max, n_x, n_y, n_z, c_shiftvec)
            self.shiftvec = np.array(shiftvec, dtype=np.float32)
            self.r_max = np.sqrt(x_max**2 + y_max**2 + z_max**2)
            self.xmax = x_max
            self.ymax = y_max
            self.zmax = z_max

    def __dealloc__(self):
        if type(self) is PMFTXYZ:
            del self.pmftxyzptr

    @Compute._compute()
    def accumulate(self, box, ref_points, ref_orientations, points=None,
                   orientations=None, face_orientations=None, nlist=None,
                   query_args={}):
        R"""Calculates the positional correlation function and adds to the
        current histogram.

        Args:
            box (:class:`freud.box.Box`):
                Simulation box.
            ref_points ((:math:`N_{particles}`, 3) :class:`numpy.ndarray`):
                Reference points used in computation.
            ref_orientations ((:math:`N_{particles}`, 4) :class:`numpy.ndarray`):
                Reference orientations as quaternions used in computation.
            points ((:math:`N_{particles}`, 3) :class:`numpy.ndarray`, optional):
                Points used in computation. Uses :code:`ref_points` if not
                provided or :code:`None`. (Default value = :code:`None`).
            orientations ((:math:`N_{particles}`, 4) :class:`numpy.ndarray`, optional):
                Orientations as quaternions used in computation. Uses
                :code:`ref_orientations` if not provided or :code:`None`.
                (Default value = :code:`None`).
            face_orientations ((:math:`N_{particles}`, 4) :class:`numpy.ndarray`, optional):
                Orientations of particle faces to account for particle
                symmetry. If not supplied by user, unit quaternions will be
                supplied. If a 2D array of shape (:math:`N_f`, 4) or a
                3D array of shape (1, :math:`N_f`, 4) is supplied, the
                supplied quaternions will be broadcast for all particles.
                (Default value = :code:`None`).
            nlist (:class:`freud.locality.NeighborList`, optional):
                NeighborList used to find bonds (Default value =
                :code:`None`).
        """  # noqa: E501
        cdef freud.box.Box b = freud.common.convert_box(box)

        exclude_ii = points is None

        nq_nlist = freud.locality.make_nq_nlist(b, ref_points, nlist)
        cdef freud.locality.NeighborQuery nq = nq_nlist[0]
        cdef freud.locality.NlistptrWrapper nlistptr = nq_nlist[1]
        ref_points = nq.points

        cdef freud.locality._QueryArgs qargs = freud.locality._QueryArgs(
<<<<<<< HEAD
            mode="ball", r_max=self.r_max, exclude_ii=exclude_ii)
=======
            mode="ball", rmax=self.rmax, exclude_ii=exclude_ii)
        qargs.update(query_args)
>>>>>>> f436d312

        if not b.dimensions == 3:
            raise ValueError("Your box must be 3-dimensional!")

        if points is None:
            points = ref_points
        if orientations is None:
            orientations = ref_orientations

        ref_orientations = freud.common.convert_array(
            np.atleast_1d(ref_orientations),
            shape=(ref_points.shape[0], 4))

        points = freud.common.convert_array(points, shape=(None, 3))
        points = points - self.shiftvec.reshape(1, 3)

        orientations = freud.common.convert_array(
            orientations, shape=(points.shape[0], 4))

        # handle multiple ways to input
        if face_orientations is None:
            # set to unit quaternion, q = [1, 0, 0, 0]
            face_orientations = np.zeros(
                shape=(ref_points.shape[0], 1, 4), dtype=np.float32)
            face_orientations[:, :, 0] = 1.0
        else:
            if face_orientations.ndim < 2 or face_orientations.ndim > 3:
                raise ValueError("points must be a 2 or 3 dimensional array")
            face_orientations = freud.common.convert_array(face_orientations)
            if face_orientations.ndim == 2:
                if face_orientations.shape[1] != 4:
                    raise ValueError(
                        "2nd dimension for orientations must have 4 values:"
                        "w, x, y, z")
                # need to broadcast into new array
                tmp_face_orientations = np.zeros(
                    shape=(ref_points.shape[0],
                           face_orientations.shape[0],
                           face_orientations.shape[1]),
                    dtype=np.float32)
                tmp_face_orientations[:] = face_orientations
                face_orientations = tmp_face_orientations
            else:
                # Make sure that the first dimension is actually the number
                # of particles
                if face_orientations.shape[2] != 4:
                    raise ValueError(
                        "2nd dimension for orientations must have 4 values:"
                        "w, x, y, z")
                elif face_orientations.shape[0] not in (
                        1, ref_points.shape[0]):
                    raise ValueError(
                        "If provided as a 3D array, the first dimension of "
                        "the face_orientations array must be either of "
                        "size 1 or N_particles")
                elif face_orientations.shape[0] == 1:
                    face_orientations = np.repeat(
                        face_orientations, ref_points.shape[0], axis=0)

        cdef const float[:, ::1] l_points = points
        cdef const float[:, ::1] l_ref_orientations = ref_orientations
        cdef const float[:, ::1] l_orientations = orientations
        cdef const float[:, :, ::1] l_face_orientations = face_orientations
        cdef unsigned int nP = l_points.shape[0]
        cdef unsigned int nFaces = l_face_orientations.shape[1]
        with nogil:
            self.pmftxyzptr.accumulate(
                nlistptr.get_ptr(),
                nq.get_ptr(),
                <quat[float]*> &l_ref_orientations[0, 0],
                <vec3[float]*> &l_points[0, 0],
                <quat[float]*> &l_orientations[0, 0],
                nP,
                <quat[float]*> &l_face_orientations[0, 0, 0],
                nFaces, dereference(qargs.thisptr))
        return self

    @Compute._compute()
    def compute(self, box, ref_points, ref_orientations, points=None,
                orientations=None, face_orientations=None, nlist=None,
                query_args={}):
        R"""Calculates the positional correlation function for the given points.
        Will overwrite the current histogram.

        Args:
            box (:class:`freud.box.Box`):
                Simulation box.
            ref_points ((:math:`N_{particles}`, 3) :class:`numpy.ndarray`):
                Reference points used in computation.
            ref_orientations ((:math:`N_{particles}`, 4) :class:`numpy.ndarray`):
                Reference orientations as quaternions used in computation.
            points ((:math:`N_{particles}`, 3) :class:`numpy.ndarray`, optional):
                Points used in computation. Uses :code:`ref_points` if not
                provided or :code:`None`. (Default value = :code:`None`).
            orientations ((:math:`N_{particles}`, 4) :class:`numpy.ndarray`, optional):
                Orientations as quaternions used in computation. Uses
                :code:`ref_orientations` if not provided or :code:`None`.
                (Default value = :code:`None`).
            face_orientations ((:math:`N_{particles}`, 4) :class:`numpy.ndarray`, optional):
                Orientations of particle faces to account for particle
                symmetry. If not supplied by user, unit quaternions will be
                supplied. If a 2D array of shape (:math:`N_f`, 4) or a
                3D array of shape (1, :math:`N_f`, 4) is supplied, the
                supplied quaternions will be broadcast for all particles.
                (Default value = :code:`None`).
            nlist (:class:`freud.locality.NeighborList`, optional):
                NeighborList used to find bonds (Default value =
                :code:`None`).
        """  # noqa: E501
        self.reset()
        self.accumulate(box, ref_points, ref_orientations,
                        points, orientations, face_orientations, nlist,
                        query_args)
        return self

    @Compute._computed_property()
    def bin_counts(self):
        cdef unsigned int n_bins_Z = self.pmftxyzptr.getNBinsZ()
        cdef unsigned int n_bins_Y = self.pmftxyzptr.getNBinsY()
        cdef unsigned int n_bins_X = self.pmftxyzptr.getNBinsX()
        cdef const unsigned int[:, :, ::1] bin_counts = \
            <unsigned int[:n_bins_Z, :n_bins_Y, :n_bins_X]> \
            self.pmftxyzptr.getBinCounts().get()
        return np.asarray(bin_counts, dtype=np.uint32)

    @Compute._computed_property()
    def PCF(self):
        cdef unsigned int n_bins_Z = self.pmftxyzptr.getNBinsZ()
        cdef unsigned int n_bins_Y = self.pmftxyzptr.getNBinsY()
        cdef unsigned int n_bins_X = self.pmftxyzptr.getNBinsX()
        cdef const float[:, :, ::1] PCF = \
            <float[:n_bins_Z, :n_bins_Y, :n_bins_X]> \
            self.pmftxyzptr.getPCF().get()
        return np.asarray(PCF)

    @property
    def X(self):
        cdef unsigned int n_bins_X = self.pmftxyzptr.getNBinsX()
        cdef const float[::1] X = \
            <float[:n_bins_X]> self.pmftxyzptr.getX().get()
        return np.asarray(X) + self.shiftvec[0]

    @property
    def Y(self):
        cdef unsigned int n_bins_Y = self.pmftxyzptr.getNBinsY()
        cdef const float[::1] Y = \
            <float[:n_bins_Y]> self.pmftxyzptr.getY().get()
        return np.asarray(Y) + self.shiftvec[1]

    @property
    def Z(self):
        cdef unsigned int n_bins_Z = self.pmftxyzptr.getNBinsZ()
        cdef const float[::1] Z = \
            <float[:n_bins_Z]> self.pmftxyzptr.getZ().get()
        return np.asarray(Z) + self.shiftvec[2]

    @property
    def n_bins_X(self):
        return self.pmftxyzptr.getNBinsX()

    @property
    def n_bins_Y(self):
        return self.pmftxyzptr.getNBinsY()

    @property
    def n_bins_Z(self):
        return self.pmftxyzptr.getNBinsZ()

    @property
    def jacobian(self):
        return self.pmftxyzptr.getJacobian()

    def __repr__(self):
        return ("freud.pmft.{cls}(x_max={x_max}, y_max={y_max}, "
                "z_max={z_max}, n_x={n_x}, n_y={n_y}, n_z={n_z}, "
                "shiftvec={shiftvec})").format(
                    cls=type(self).__name__,
                    x_max=self.xmax,
                    y_max=self.ymax,
                    z_max=self.zmax,
                    n_x=self.n_bins_X,
                    n_y=self.n_bins_Y,
                    n_z=self.n_bins_Z,
                    shiftvec=self.shiftvec.tolist())

    def __str__(self):
        return repr(self)<|MERGE_RESOLUTION|>--- conflicted
+++ resolved
@@ -195,12 +195,8 @@
         ref_points = nq.points
 
         cdef freud.locality._QueryArgs qargs = freud.locality._QueryArgs(
-<<<<<<< HEAD
             mode="ball", r_max=self.r_max, exclude_ii=exclude_ii)
-=======
-            mode="ball", rmax=self.rmax, exclude_ii=exclude_ii)
         qargs.update(query_args)
->>>>>>> f436d312
 
         if not b.dimensions == 2:
             raise ValueError("Your box must be 2-dimensional!")
@@ -447,12 +443,8 @@
         ref_points = nq.points
 
         cdef freud.locality._QueryArgs qargs = freud.locality._QueryArgs(
-<<<<<<< HEAD
             mode="ball", r_max=self.r_max, exclude_ii=exclude_ii)
-=======
-            mode="ball", rmax=self.rmax, exclude_ii=exclude_ii)
         qargs.update(query_args)
->>>>>>> f436d312
 
         if not b.dimensions == 2:
             raise ValueError("Your box must be 2-dimensional!")
@@ -683,12 +675,8 @@
         ref_points = nq.points
 
         cdef freud.locality._QueryArgs qargs = freud.locality._QueryArgs(
-<<<<<<< HEAD
             mode="ball", r_max=self.r_max, exclude_ii=exclude_ii)
-=======
-            mode="ball", rmax=self.rmax, exclude_ii=exclude_ii)
         qargs.update(query_args)
->>>>>>> f436d312
 
         if not b.dimensions == 2:
             raise ValueError("Your box must be 2-dimensional!")
@@ -953,12 +941,8 @@
         ref_points = nq.points
 
         cdef freud.locality._QueryArgs qargs = freud.locality._QueryArgs(
-<<<<<<< HEAD
             mode="ball", r_max=self.r_max, exclude_ii=exclude_ii)
-=======
-            mode="ball", rmax=self.rmax, exclude_ii=exclude_ii)
         qargs.update(query_args)
->>>>>>> f436d312
 
         if not b.dimensions == 3:
             raise ValueError("Your box must be 3-dimensional!")
