from libcpp cimport bool
from freud.util._VectorMath cimport vec3
from freud.util._VectorMath cimport quat
from freud.util._Boost cimport shared_array
from libcpp.memory cimport shared_ptr
from libcpp.complex cimport complex
from libcpp.vector cimport vector
from libcpp.map cimport map
<<<<<<< HEAD
from libcpp.pair cimport pair
cimport freud._trajectory as trajectory
=======
cimport freud._box as box
>>>>>>> 29ac9f73

cdef extern from "BondOrder.h" namespace "freud::order":
    cdef cppclass BondOrder:
        BondOrder(float, float, unsigned int, unsigned int, unsigned int)
        const box.Box &getBox() const
        void resetBondOrder()
        void accumulate(box.Box &,
                        vec3[float]*,
                        quat[float]*,
                        unsigned int,
                        vec3[float]*,
                        quat[float]*,
                        unsigned int,
                        unsigned int) nogil
        void reduceBondOrder()
        shared_ptr[float] getBondOrder()
        shared_ptr[float] getTheta()
        shared_ptr[float] getPhi()
        unsigned int getNBinsTheta()
        unsigned int getNBinsPhi()

cdef extern from "CubaticOrderParameter.h" namespace "freud::order":
    cdef cppclass CubaticOrderParameter:
        CubaticOrderParameter(float, float, float, float*, unsigned int, unsigned int)
        void resetCubaticOrderParameter()
        void compute(quat[float]*,
                     unsigned int,
                     unsigned int) nogil
        void reduceCubaticOrderParameter()
        unsigned int getNumParticles()
        float getCubaticOrderParameter()
        shared_ptr[float] getParticleCubaticOrderParameter()
        shared_ptr[float] getParticleTensor()
        shared_ptr[float] getGlobalTensor()
        shared_ptr[float] getCubaticTensor()
        shared_ptr[float] getGenR4Tensor()
        float getTInitial()
        float getTFinal()
        float getScale()
        quat[float] getCubaticOrientation()

cdef extern from "HexOrderParameter.h" namespace "freud::order":
    cdef cppclass HexOrderParameter:
        HexOrderParameter(float, float, unsigned int)
        const box.Box &getBox() const
        void compute(box.Box &,
                     const vec3[float]*,
                     unsigned int) nogil
        # unsure how to pass back the std::complex, but this seems to compile...
        shared_array[float complex] getPsi()
        unsigned int getNP()
        float getK()

cdef extern from "LocalDescriptors.h" namespace "freud::order":
    cdef cppclass LocalDescriptors:
        LocalDescriptors(unsigned int,
                         unsigned int,
                         float,
                         bool)
        unsigned int getNNeigh() const
        unsigned int getLMax() const
        unsigned int getSphWidth() const
        float getRMax() const
        unsigned int getNP()
        void computeNList(const box.Box&, const vec3[float]*, unsigned int,
                          const vec3[float]*, unsigned int) nogil except +
        void compute(const box.Box&, unsigned int, const vec3[float]*,
                     unsigned int, const vec3[float]*, unsigned int) nogil except +
        shared_array[float complex] getSph()

cdef extern from "TransOrderParameter.h" namespace "freud::order":
    cdef cppclass TransOrderParameter:
        TransOrderParameter(float, float, unsigned int)
        const box.Box &getBox() const,
        void compute(box.Box &,
                     const vec3[float]*,
                     unsigned int) nogil
        shared_array[float complex] getDr()
        unsigned int getNP()

cdef extern from "LocalQl.h" namespace "freud::order":
    cdef cppclass LocalQl:
        LocalQl(const box.Box&, float, unsigned int, float)
        const box.Box& getBox() const
        void setBox(const box.Box)
        void compute(const vec3[float]*,
                     unsigned int)
        void computeAve(const vec3[float]*,
                        unsigned int)
        void computeNorm(const vec3[float]*,
                         unsigned int)
        void computeAveNorm(const vec3[float]*,
                            unsigned int)
        shared_array[float] getQl()
        shared_array[float] getAveQl()
        shared_array[float] getQlNorm()
        shared_array[float] getQlAveNorm()
        unsigned int getNP()


cdef extern from "LocalQlNear.h" namespace "freud::order":
    cdef cppclass LocalQlNear:
        LocalQlNear(const box.Box&, float, unsigned int, unsigned int)
        const box.Box& getBox() const
        void setBox(const box.Box)
        void compute(const vec3[float]*,
                     unsigned int)
        void computeAve(const vec3[float]*,
                        unsigned int)
        void computeNorm(const vec3[float]*,
                         unsigned int)
        void computeAveNorm(const vec3[float]*,
                            unsigned int)
        shared_array[float] getQl()
        shared_array[float] getAveQl()
        shared_array[float] getQlNorm()
        shared_array[float] getQlAveNorm()
        unsigned int getNP()

cdef extern from "LocalWl.h" namespace "freud::order":
    cdef cppclass LocalWl:
        LocalWl(const box.Box&, float, unsigned int)
        const box.Box& getBox() const
        void setBox(const box.Box)
        void compute(const vec3[float]*,
                     unsigned int)
        void computeAve(const vec3[float]*,
                        unsigned int)
        void computeNorm(const vec3[float]*,
                         unsigned int)
        void computeAveNorm(const vec3[float]*,
                            unsigned int)
        shared_array[float] getQl()
        shared_array[float complex] getWl()
        shared_array[float complex] getAveWl()
        shared_array[float complex] getWlNorm()
        shared_array[float complex] getAveNormWl()
        void enableNormalization()
        void disableNormalization()
        unsigned int getNP()

cdef extern from "LocalWlNear.h" namespace "freud::order":
    cdef cppclass LocalWlNear:
        LocalWlNear(const box.Box&, float, unsigned int, unsigned int)
        const box.Box& getBox() const
        void setBox(const box.Box)
        void compute(const vec3[float]*,
                     unsigned int)
        void computeAve(const vec3[float]*,
                        unsigned int)
        void computeNorm(const vec3[float]*,
                         unsigned int)
        void computeAveNorm(const vec3[float]*,
                            unsigned int)
        shared_array[float] getQl()
        shared_array[float complex] getWl()
        shared_array[float complex] getWlNorm()
        shared_array[float complex] getAveWl()
        shared_array[float complex] getWlAveNorm()
        void enableNormalization()
        void disableNormalization()
        unsigned int getNP()

cdef extern from "SolLiq.h" namespace "freud::order":
    cdef cppclass SolLiq:
        SolLiq(const box.Box&, float, float, unsigned int, unsigned int)
        const box.Box& getBox() const
        void setBox(const box.Box)
        void setClusteringRadius(float)
        void compute(const vec3[float]*,
                     unsigned int)
        void computeSolLiqVariant(const vec3[float]*,
                                  unsigned int)
        void computeSolLiqNoNorm(const vec3[float]*,
                                 unsigned int)
        unsigned int getLargestClusterSize()
        vector[unsigned int] getClusterSizes()
        shared_array[float complex] getQlmi()
        shared_array[unsigned int] getClusters()
        shared_array[unsigned int] getNumberOfConnections()
        vector[float complex] getQldot_ij()
        unsigned int getNP()
        unsigned int getNumClusters()

cdef extern from "MatchEnv.h" namespace "freud::order":
    cdef cppclass MatchEnv:
        MatchEnv(const box.Box&, float, unsigned int)
        void setBox(const box.Box)
        void cluster(const vec3[float]*,
                     unsigned int,
                     float,
                     bool,
                     bool,
                     bool)
        void matchMotif(const vec3[float]*,
                        unsigned int,
                        const vec3[float]*,
                        unsigned int,
                        float,
                        bool)
        vector[float] minRMSDMotif(const vec3[float]*,
                        unsigned int,
                        const vec3[float]*,
                        unsigned int,
                        bool)
        map[unsigned int, unsigned int] isSimilar(const vec3[float]*,
                                        vec3[float]*,
                                        unsigned int,
                                        float,
                                        bool)
        map[unsigned int, unsigned int] minimizeRMSD(const vec3[float]*,
                                        vec3[float]*,
                                        unsigned int,
                                        float&,
                                        bool)
        shared_array[unsigned int] getClusters()
        shared_array[vec3[float]] getEnvironment(unsigned int)
        shared_array[vec3[float]] getTotEnvironment()
        unsigned int getNP()
        unsigned int getNumClusters()
        unsigned int getNumNeighbors()
        unsigned int getMaxNumNeighbors()

cdef extern from "SolLiqNear.h" namespace "freud::order":
    cdef cppclass SolLiqNear:
        SolLiqNear(const box.Box&, float, float, unsigned int, unsigned int, unsigned int)
        const box.Box& getBox() const
        void setBox(const box.Box)
        void setClusteringRadius(float)
        void compute(const vec3[float]*,
                     unsigned int)
        void computeSolLiqVariant(const vec3[float]*,
                                  unsigned int)
        void computeSolLiqNoNorm(const vec3[float]*,
                                 unsigned int)
        unsigned int getLargestClusterSize()
        vector[unsigned int] getClusterSizes()
        shared_array[float complex] getQlmi()
        shared_array[unsigned int] getClusters()
        shared_array[unsigned int] getNumberOfConnections()
        vector[float complex] getQldot_ij()
        unsigned int getNumClusters()
        unsigned int getNP()

cdef extern from "Pairing2D.h" namespace "freud::order":
    cdef cppclass Pairing2D:
        Pairing2D(const float, const unsigned int, float)
        const box.Box &getBox() const
        void resetBondOrder()
        void compute(box.Box &,
                     vec3[float]*,
                     float*,
                     float*,
                     unsigned int,
                     unsigned int)
        shared_array[unsigned int] getMatch()
        shared_array[unsigned int] getPair()
        unsigned int getNumParticles()<|MERGE_RESOLUTION|>--- conflicted
+++ resolved
@@ -6,12 +6,7 @@
 from libcpp.complex cimport complex
 from libcpp.vector cimport vector
 from libcpp.map cimport map
-<<<<<<< HEAD
-from libcpp.pair cimport pair
-cimport freud._trajectory as trajectory
-=======
 cimport freud._box as box
->>>>>>> 29ac9f73
 
 cdef extern from "BondOrder.h" namespace "freud::order":
     cdef cppclass BondOrder:
