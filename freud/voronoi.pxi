# Copyright (c) 2010-2018 The Regents of the University of Michigan # This file is part of the freud project, released under the BSD 3-Clause License.

import numpy as np
from cython.view cimport array as cvarray
from libcpp.vector cimport vector
from freud.util._cudaTypes cimport float3
from cython.operator cimport dereference
cimport freud._voronoi as voronoi
cimport freud._box as _box
cimport numpy as np

cdef class VoronoiBuffer:
    """
    .. moduleauthor:: Ben Schultz <baschult@umich.edu>
    """
    cdef voronoi.VoronoiBuffer * thisptr

    def __cinit__(self, box):
        cdef _box.Box cBox = _box.Box(
                box.getLx(), box.getLy(), box.getLz(), box.getTiltFactorXY(),
                box.getTiltFactorXZ(), box.getTiltFactorYZ(), box.is2D())
        self.thisptr = new voronoi.VoronoiBuffer(cBox)

    def compute(self, points, float buffer):
        points = freud.common.convert_array(
                points, 2, dtype=np.float32, contiguous=True,
                dim_message='points must be a 3 dimensional array')

        if points.shape[1] != 3:
            raise RuntimeError(
                'Need a list of 3D points for VoronoiBuffer.compute()')
        cdef np.ndarray cPoints = points
        cdef unsigned int Np = points.shape[0]
<<<<<<< HEAD
        self.thisptr.compute(<float3*> cPoints.data, Np, buffer)
=======
        self.thisptr.compute(< float3*> cPoints.data, Np, buffer)
>>>>>>> abba7e95
        return self

    def getBufferParticles(self):
        cdef _box.Box cBox = self.thisptr.getBox()
        cdef unsigned int buffer_size = dereference(
                self.thisptr.getBufferParticles().get()).size()
        cdef float3 * buffer_points = &dereference(
                self.thisptr.getBufferParticles().get())[0]
        if not buffer_size:
            return np.array([[]], dtype=np.float32)

        cdef vector[float3]*bufferPar = self.thisptr.getBufferParticles().get()
        cdef np.npy_intp nbins[2]
        nbins[0] = buffer_size
        nbins[1] = 3

        cdef np.ndarray[float, ndim = 2
                        ] result = np.PyArray_SimpleNewFromData(
                                2, nbins, np.NPY_FLOAT32, < void*>dereference(
                                    bufferPar).data())

        return result<|MERGE_RESOLUTION|>--- conflicted
+++ resolved
@@ -31,11 +31,7 @@
                 'Need a list of 3D points for VoronoiBuffer.compute()')
         cdef np.ndarray cPoints = points
         cdef unsigned int Np = points.shape[0]
-<<<<<<< HEAD
-        self.thisptr.compute(<float3*> cPoints.data, Np, buffer)
-=======
         self.thisptr.compute(< float3*> cPoints.data, Np, buffer)
->>>>>>> abba7e95
         return self
 
     def getBufferParticles(self):
