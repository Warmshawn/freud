--- conflicted
+++ resolved
@@ -19,293 +19,6 @@
 # _always_ do that, or you will have segfaults
 np.import_array()
 
-<<<<<<< HEAD
-cdef class BondOrder:
-    """
-    Compute the bond order diagram for the system of particles.
-
-    Available modes of calculation:
-
-    * If :code:`mode='bod'` (Bond Order Diagram, *default*):
-      Create the 2D histogram containing the number of bonds formed through
-      the surface of a unit sphere based on the azimuthal
-      :math:`\\left( \\theta \\right)` and polar
-      :math:`\\left( \\phi \\right)` angles.
-
-    * If :code:`mode='lbod'` (Local Bond Order Diagram):
-      Create the 2D histogram containing the number of bonds formed, rotated
-      into the local orientation of the central particle, through the surface
-      of a unit sphere based on the azimuthal :math:`\\left( \\theta \\right)`
-      and polar :math:`\\left( \\phi \\right)` angles.
-
-    * If :code:`mode='obcd'` (Orientation Bond Correlation Diagram):
-      Create the 2D histogram containing the number of bonds formed, rotated
-      by the rotation that takes the orientation of neighboring particle j to
-      the orientation of each particle i, through the surface of a unit sphere
-      based on the azimuthal :math:`\\left( \\theta \\right)` and polar
-      :math:`\\left( \\phi \\right)` angles.
-
-    * If :code:`mode='oocd'` (Orientation Orientation Correlation Diagram):
-      Create the 2D histogram containing the directors of neighboring particles
-      (:math:`\\hat{z}` rotated by their quaternion), rotated into the local
-      orientation of the central particle, through the surface of a unit
-      sphere based on the azimuthal :math:`\\left( \\theta \\right)` and
-      polar :math:`\\left( \\phi \\right)` angles.
-
-    .. moduleauthor:: Erin Teich <erteich@umich.edu>
-
-    :param float r_max: distance over which to calculate
-    :param k: order parameter i. to be removed
-    :param n: number of neighbors to find
-    :param n_bins_t: number of theta bins
-    :param n_bins_p: number of phi bins
-    :type k: unsigned int
-    :type n: unsigned int
-    :type n_bins_t: unsigned int
-    :type n_bins_p: unsigned int
-
-    .. todo:: remove k, it is not used as such
-    """
-    cdef order.BondOrder * thisptr
-    cdef num_neigh
-    cdef rmax
-
-    def __cinit__(self, float rmax, float k, unsigned int n,
-                  unsigned int n_bins_t, unsigned int n_bins_p):
-        self.thisptr = new order.BondOrder(rmax, k, n, n_bins_t, n_bins_p)
-        self.rmax = rmax
-        self.num_neigh = n
-
-    def __dealloc__(self):
-        del self.thisptr
-
-    def accumulate(self, box, ref_points, ref_orientations, points,
-                   orientations, str mode="bod", nlist=None):
-        """Calculates the correlation function and adds to the current
-        histogram.
-
-        :param box: simulation box
-        :param ref_points: reference points to calculate the local density
-        :param ref_orientations: orientations to use in computation
-        :param points: points to calculate the local density
-        :param orientations: orientations to use in computation
-        :param mode: mode to calc bond order. "bod", "lbod", "obcd", and "oocd"
-        :param nlist: :py:class:`freud.locality.NeighborList` object to use to
-                      find bonds
-        :type box: :py:class:`freud.box.Box`
-        :type ref_points: :class:`numpy.ndarray`,
-                          shape=(:math:`N_{particles}`, 3),
-                          dtype= :class:`numpy.float32`
-        :type ref_orientations: :class:`numpy.ndarray`,
-                                shape=(:math:`N_{particles}`, 4),
-                                dtype= :class:`numpy.float32`
-        :type points: :class:`numpy.ndarray`,
-                      shape=(:math:`N_{particles}`, 3),
-                      dtype= :class:`numpy.float32`
-        :type orientations: :class:`numpy.ndarray`,
-                            shape=(:math:`N_{particles}`, 4),
-                            dtype= :class:`numpy.float32`
-        :type mode: str
-        :type nlist: :py:class:`freud.locality.NeighborList`
-        """
-        box = freud.common.convert_box(box)
-        ref_points = freud.common.convert_array(
-                ref_points, 2, dtype=np.float32, contiguous=True,
-                dim_message="ref_points must be a 2 dimensional array")
-        if ref_points.shape[1] != 3:
-            raise TypeError('ref_points should be an Nx3 array')
-
-        points = freud.common.convert_array(
-                points, 2, dtype=np.float32, contiguous=True,
-                dim_message="points must be a 2 dimensional array")
-        if points.shape[1] != 3:
-            raise TypeError('points should be an Nx3 array')
-
-        ref_orientations = freud.common.convert_array(
-                ref_orientations, 2, dtype=np.float32, contiguous=True,
-                dim_message="ref_orientations must be a 2 dimensional array")
-        if ref_orientations.shape[1] != 4:
-            raise TypeError('ref_orientations should be an Nx4 array')
-
-        orientations = freud.common.convert_array(
-                orientations, 2, dtype=np.float32, contiguous=True,
-                dim_message="orientations must be a 2 dimensional array")
-        if orientations.shape[1] != 4:
-            raise TypeError('orientations should be an Nx4 array')
-
-        cdef unsigned int index = 0
-        if mode == "bod":
-            index = 0
-        elif mode == "lbod":
-            index = 1
-        elif mode == "obcd":
-            index = 2
-        elif mode == "oocd":
-            index = 3
-        else:
-            raise RuntimeError(
-                ('Unknown BOD mode: {}. Options are:'
-                    'bod, lbod, obcd, oocd.').format(mode))
-
-        defaulted_nlist = make_default_nlist_nn(
-            box, ref_points, points, self.num_neigh, nlist, None, self.rmax)
-        cdef NeighborList nlist_ = defaulted_nlist[0]
-        cdef locality.NeighborList * nlist_ptr = nlist_.get_ptr()
-
-        cdef np.ndarray[float, ndim = 2] l_ref_points = ref_points
-        cdef np.ndarray[float, ndim = 2] l_points = points
-        cdef np.ndarray[float, ndim = 2] l_ref_orientations = ref_orientations
-        cdef np.ndarray[float, ndim = 2] l_orientations = orientations
-        cdef unsigned int n_ref = <unsigned int > ref_points.shape[0]
-        cdef unsigned int n_p = <unsigned int > points.shape[0]
-        cdef _box.Box l_box = _box.Box(
-                box.getLx(), box.getLy(), box.getLz(), box.getTiltFactorXY(),
-                box.getTiltFactorXZ(), box.getTiltFactorYZ(), box.is2D())
-        with nogil:
-            self.thisptr.accumulate(
-                    l_box, nlist_ptr,
-                    < vec3[float]*>l_ref_points.data,
-                    < quat[float]*>l_ref_orientations.data,
-                    n_ref,
-                    < vec3[float]*>l_points.data,
-                    < quat[float]*>l_orientations.data,
-                    n_p,
-                    index)
-        return self
-
-    @property
-    def bond_order(self):
-        """Bond order.
-        """
-        return self.getBondOrder()
-
-    def getBondOrder(self):
-        """Get the bond order.
-
-        :return: bond order
-        :rtype: :class:`numpy.ndarray`,
-                shape= :math:`\\left(N_{\\phi}, N_{\\theta} \\right)`,
-                dtype= :class:`numpy.float32`
-        """
-        cdef float * bod = self.thisptr.getBondOrder().get()
-        cdef np.npy_intp nbins[2]
-        nbins[0] = <np.npy_intp > self.thisptr.getNBinsPhi()
-        nbins[1] = <np.npy_intp > self.thisptr.getNBinsTheta()
-        cdef np.ndarray[float, ndim= 2] result = np.PyArray_SimpleNewFromData(
-                2, nbins, np.NPY_FLOAT32, < void*>bod)
-        return result
-
-    @property
-    def box(self):
-        """Box used in the calculation.
-        """
-        return self.getBox()
-
-    def getBox(self):
-        """Get the box used in the calculation.
-
-        :return: freud Box
-        :rtype: :py:class:`freud.box.Box`
-        """
-        return BoxFromCPP(< box.Box > self.thisptr.getBox())
-
-    def resetBondOrder(self):
-        """
-        resets the values of the bond order in memory
-        """
-        self.thisptr.resetBondOrder()
-
-    def compute(self, box, ref_points, ref_orientations, points, orientations,
-                mode="bod", nlist=None):
-        """Calculates the bond order histogram. Will overwrite the current
-        histogram.
-
-        :param box: simulation box
-        :param ref_points: reference points to calculate the local density
-        :param ref_orientations: orientations to use in computation
-        :param points: points to calculate the local density
-        :param orientations: orientations to use in computation
-        :param mode: mode to calc bond order. "bod", "lbod", "obcd", and "oocd"
-        :param nlist: :py:class:`freud.locality.NeighborList` object to use to
-                      find bonds
-        :type box: :py:class:`freud.box.Box`
-        :type ref_points: :class:`numpy.ndarray`,
-                          shape= :math:`\\left(N_{particles}, 3 \\right)`,
-                          dtype= :class:`numpy.float32`
-        :type ref_orientations: :class:`numpy.ndarray`,
-                                shape= :math:`\\left(N_{particles}, 4\\right)`,
-                                dtype= :class:`numpy.float32`
-        :type points: :class:`numpy.ndarray`,
-                      shape= :math:`\\left(N_{particles}, 3 \\right)`,
-                      dtype= :class:`numpy.float32`
-        :type orientations: :class:`numpy.ndarray`,
-                            shape= :math:`\\left(N_{particles}, 4 \\right)`,
-                            dtype= :class:`numpy.float32`
-        :type mode: str
-        :type nlist: :py:class:`freud.locality.NeighborList`
-        """
-        self.thisptr.resetBondOrder()
-        self.accumulate(box, ref_points, ref_orientations,
-                        points, orientations, mode, nlist)
-        return self
-
-    def reduceBondOrder(self):
-        """Reduces the histogram in the values over N processors to a single
-        histogram. This is called automatically by
-        :py:meth:`freud.order.BondOrder.getBondOrder()`.
-        """
-        self.thisptr.reduceBondOrder()
-
-    def getTheta(self):
-        """
-        :return: values of bin centers for Theta
-        :rtype: :class:`numpy.ndarray`,
-                shape= :math:`\\left(N_{\\theta} \\right)`,
-                dtype= :class:`numpy.float32`
-        """
-        cdef float * theta = self.thisptr.getTheta().get()
-        cdef np.npy_intp nbins[1]
-        nbins[0] = <np.npy_intp > self.thisptr.getNBinsTheta()
-        cdef np.ndarray[np.float32_t, ndim= 1
-                        ] result = np.PyArray_SimpleNewFromData(
-                                1, nbins, np.NPY_FLOAT32, < void*>theta)
-        return result
-
-    def getPhi(self):
-        """
-        :return: values of bin centers for Phi
-        :rtype: :class:`numpy.ndarray`,
-                shape= :math:`\\left(N_{\\phi} \\right)`,
-                dtype= :class:`numpy.float32`
-        """
-        cdef float * phi = self.thisptr.getPhi().get()
-        cdef np.npy_intp nbins[1]
-        nbins[0] = <np.npy_intp > self.thisptr.getNBinsPhi()
-        cdef np.ndarray[np.float32_t, ndim= 1
-                        ] result = np.PyArray_SimpleNewFromData(
-                                1, nbins, np.NPY_FLOAT32, < void*>phi)
-        return result
-
-    def getNBinsTheta(self):
-        """Get the number of bins in the Theta-dimension of histogram.
-
-        :return: :math:`N_{\\theta}`
-        :rtype: unsigned int
-        """
-        cdef unsigned int nt = self.thisptr.getNBinsTheta()
-        return nt
-
-    def getNBinsPhi(self):
-        """Get the number of bins in the Phi-dimension of histogram.
-
-        :return: :math:`N_{\\phi}`
-        :rtype: unsigned int
-        """
-        cdef unsigned int np = self.thisptr.getNBinsPhi()
-        return np
-
-=======
->>>>>>> a523b583
 cdef class CubaticOrderParameter:
     """Compute the cubatic order parameter [Cit1]_ for a system of particles
     using simulated annealing instead of Newton-Raphson root finding.
@@ -758,275 +471,6 @@
         cdef unsigned int k = self.thisptr.getK()
         return k
 
-<<<<<<< HEAD
-cdef class LocalDescriptors:
-    """Compute a set of descriptors (a numerical "fingerprint") of a particle's
-    local environment.
-
-    The resulting spherical harmonic array will be a complex-valued
-    array of shape `(num_bonds, num_sphs)`. Spherical harmonic
-    calculation can be restricted to some number of nearest neighbors
-    through the `num_neighbors` argument; if a particle has more bonds
-    than this number, the last one or more rows of bond spherical
-    harmonics for each particle will not be set.
-
-    .. moduleauthor:: Matthew Spellings <mspells@umich.edu>
-
-    :param num_neighbors: Maximum number of neighbors to compute descriptors
-                          for
-    :param lmax: Maximum spherical harmonic :math:`l` to consider
-    :param float rmax: Initial guess of the maximum radius to looks for
-                       neighbors
-    :param bool negative_m: True if we should also calculate :math:`Y_{lm}` for
-                            negative :math:`m`
-    :type num_neighbors: unsigned int
-    :type lmax: unsigned int
-    """
-    cdef order.LocalDescriptors * thisptr
-    cdef num_neigh
-    cdef rmax
-
-    known_modes = {'neighborhood': order.LocalNeighborhood,
-                   'global': order.Global,
-                   'particle_local': order.ParticleLocal}
-
-    def __cinit__(self, num_neighbors, lmax, rmax, negative_m=True):
-        self.thisptr = new order.LocalDescriptors(
-                num_neighbors, lmax, rmax, negative_m)
-        self.num_neigh = num_neighbors
-        self.rmax = rmax
-
-    def __dealloc__(self):
-        del self.thisptr
-
-    def computeNList(self, box, points_ref, points=None):
-        """Compute the neighbor list for bonds from a set of source points to
-        a set of destination points.
-
-        :param points_ref: source points to calculate the order parameter
-        :param points: destination points to calculate the order parameter
-        :type points_ref: :class:`numpy.ndarray`,
-                          shape= :math:`\\left(N_{particles}, 3 \\right)`,
-                          dtype= :class:`numpy.float32`
-        :type points: :class:`numpy.ndarray`,
-                      shape= :math:`\\left(N_{particles}, 3 \\right)`,
-                      dtype= :class:`numpy.float32`
-        """
-        box = freud.common.convert_box(box)
-        cdef _box.Box l_box = _box.Box(
-                box.getLx(), box.getLy(), box.getLz(), box.getTiltFactorXY(),
-                box.getTiltFactorXZ(), box.getTiltFactorYZ(), box.is2D())
-        points_ref = freud.common.convert_array(
-                points_ref, 2, dtype=np.float32, contiguous=True,
-                dim_message="points_ref must be a 2 dimensional array")
-        if points_ref.shape[1] != 3:
-            raise TypeError('points_ref should be an Nx3 array')
-
-        if points is None:
-            points = points_ref
-
-        points = freud.common.convert_array(
-                points, 2, dtype=np.float32, contiguous=True,
-                dim_message="points must be a 2 dimensional array")
-        if points.shape[1] != 3:
-            raise TypeError('points should be an Nx3 array')
-
-        cdef np.ndarray[float, ndim = 2] l_points_ref = points_ref
-        cdef unsigned int nRef = <unsigned int > points_ref.shape[0]
-        cdef np.ndarray[float, ndim = 2] l_points = points
-        cdef unsigned int nP = <unsigned int > points.shape[0]
-        with nogil:
-            self.thisptr.computeNList(l_box, < vec3[float]*>l_points_ref.data,
-                                      nRef, < vec3[float]*>l_points.data, nP)
-        return self
-
-    def compute(self, box, unsigned int num_neighbors, points_ref, points=None,
-                orientations=None, mode='neighborhood', nlist=None):
-        """Calculates the local descriptors of bonds from a set of source
-        points to a set of destination points.
-
-        :param num_neighbors: Number of neighbors to compute with or to limit to,
-                     if the neighbor list is precomputed
-        :param points_ref: source points to calculate the order parameter
-        :param points: destination points to calculate the order parameter
-        :param orientations: Orientation of each reference point
-        :param mode: Orientation mode to use for environments, either
-                     'neighborhood' to use the orientation of the local
-                     neighborhood, 'particle_local' to use the given
-                     particle orientations, or 'global' to not rotate
-                     environments
-        :param nlist: :py:class:`freud.locality.NeighborList` object to use to
-                      find bonds or 'precomputed' if using :py:meth:`~.computeNList`
-        :type points_ref: :class:`numpy.ndarray`,
-                          shape= :math:`\\left(N_{particles}, 3 \\right)`,
-                          dtype= :class:`numpy.float32`
-        :type points: :class:`numpy.ndarray`,
-                      shape= :math:`\\left(N_{particles}, 3 \\right)`,
-                      dtype= :class:`numpy.float32`
-        :type orientations: :class:`numpy.ndarray`,
-                            shape= :math:`\\left(N_{particles}, 4 \\right)`,
-                            dtype= :class:`numpy.float32` or None
-        :type mode: str
-        :type nlist: :py:class:`freud.locality.NeighborList`
-        """
-        box = freud.common.convert_box(box)
-        cdef _box.Box l_box = _box.Box(
-                box.getLx(), box.getLy(), box.getLz(), box.getTiltFactorXY(),
-                box.getTiltFactorXZ(), box.getTiltFactorYZ(), box.is2D())
-        if mode not in self.known_modes:
-            raise RuntimeError(
-                'Unknown LocalDescriptors orientation mode: {}'.format(mode))
-
-        points_ref = freud.common.convert_array(
-                points_ref, 2, dtype=np.float32, contiguous=True,
-                dim_message="points_ref must be a 2 dimensional array")
-        if points_ref.shape[1] != 3:
-            raise TypeError('points_ref should be an Nx3 array')
-
-        if points is None:
-            points = points_ref
-
-        points = freud.common.convert_array(
-                points, 2, dtype=np.float32, contiguous=True,
-                dim_message="points must be a 2 dimensional array")
-        if points.shape[1] != 3:
-            raise TypeError('points should be an Nx3 array')
-
-        cdef np.ndarray[float, ndim = 2] l_orientations = orientations
-        if mode == 'particle_local':
-            if orientations is None:
-                raise RuntimeError(
-                    ('Orientations must be given to orient LocalDescriptors '
-                        'with particles\' orientations'))
-
-            orientations = freud.common.convert_array(
-                    orientations, 2, dtype=np.float32, contiguous=True,
-                    dim_message="orientations must be a 2 dimensional array")
-            if orientations.shape[1] != 4:
-                raise TypeError('orientations should be an Nx4 array')
-
-            if orientations.shape[0] != points_ref.shape[0]:
-                raise ValueError(
-                    "orientations must have the same size as points_ref")
-
-            l_orientations = orientations
-
-        cdef np.ndarray[float, ndim = 2] l_points_ref = points_ref
-        cdef unsigned int nRef = <unsigned int > points_ref.shape[0]
-        cdef np.ndarray[float, ndim = 2] l_points = points
-        cdef unsigned int nP = <unsigned int > points.shape[0]
-        cdef order.LocalDescriptorOrientation l_mode
-
-        l_mode = self.known_modes[mode]
-
-        self.num_neigh = num_neighbors
-
-        cdef NeighborList nlist_
-        cdef locality.NeighborList *nlist_ptr
-        if nlist == 'precomputed':
-            nlist_ptr = NULL
-        else:
-            defaulted_nlist = make_default_nlist_nn(
-                box, points_ref, points, self.num_neigh, nlist, True, self.rmax)
-            nlist_ = defaulted_nlist[0]
-            nlist_ptr = nlist_.get_ptr()
-
-        with nogil:
-            self.thisptr.compute(
-                    l_box, nlist_ptr, num_neighbors,
-                    < vec3[float]*>l_points_ref.data,
-                    nRef, < vec3[float]*>l_points.data, nP,
-                    < quat[float]*>l_orientations.data, l_mode)
-        return self
-
-    @property
-    def sph(self):
-        """A reference to the last computed spherical harmonic array.
-        """
-        return self.getSph()
-
-    def getSph(self):
-        """Get a reference to the last computed spherical harmonic array.
-
-        :return: order parameter
-        :rtype: :class:`numpy.ndarray`,
-                shape= :math:`\\left(N_{bonds}, \\text{SphWidth} \\right)`, \
-                dtype= :class:`numpy.complex64`
-        """
-        cdef float complex * sph = self.thisptr.getSph().get()
-        cdef np.npy_intp nbins[2]
-        nbins[0] = <np.npy_intp > self.thisptr.getNSphs()
-        nbins[1] = <np.npy_intp > self.thisptr.getSphWidth()
-        cdef np.ndarray[np.complex64_t, ndim= 2
-                        ] result = np.PyArray_SimpleNewFromData(
-                                2, nbins, np.NPY_COMPLEX64, < void*>sph)
-        return result
-
-    @property
-    def num_particles(self):
-        """Get the number of particles.
-        """
-        return self.getNP()
-
-    def getNP(self):
-        """Get the number of particles.
-
-        :return: :math:`N_{particles}`
-        :rtype: unsigned int
-        """
-        cdef unsigned int np = self.thisptr.getNP()
-        return np
-
-    @property
-    def num_neighbors(self):
-        """Get the number of neighbors.
-        """
-        return self.getNSphs()
-
-    def getNSphs(self):
-        """Get the number of neighbors.
-
-        :return: :math:`N_{neighbors}`
-        :rtype: unsigned int
-
-        """
-        cdef unsigned int n = self.thisptr.getNSphs()
-        return n
-
-    @property
-    def l_max(self):
-        """Get the maximum spherical harmonic :math:`l` to calculate for.
-        """
-        return self.getLMax()
-
-    def getLMax(self):
-        """Get the maximum spherical harmonic :math:`l` to calculate for.
-
-        :return: :math:`l`
-        :rtype: unsigned int
-
-        """
-        cdef unsigned int l_max = self.thisptr.getLMax()
-        return l_max
-
-    @property
-    def r_max(self):
-        """Get the cutoff radius.
-        """
-        return self.getRMax()
-
-    def getRMax(self):
-        """Get the cutoff radius.
-
-        :return: :math:`r`
-        :rtype: float
-
-        """
-        cdef float r = self.thisptr.getRMax()
-        return r
-
-=======
->>>>>>> a523b583
 cdef class TransOrderParameter:
     """Compute the translational order parameter for each particle.
 
@@ -2447,829 +1891,4 @@
         defaulted_nlist = make_default_nlist_nn(
             self.m_box, points, points, self.num_neigh, nlist, True, self.rmax)
         cdef NeighborList nlist_ = defaulted_nlist[0]
-<<<<<<< HEAD
-        return SolLiq.computeSolLiqNoNorm(self, points, nlist_)
-
-cdef class MatchEnv:
-    """Clusters particles according to whether their local environments match
-    or not, according to various shape matching metrics.
-
-    .. moduleauthor:: Erin Teich <erteich@umich.edu>
-
-    :param box: Simulation box
-    :param float rmax: Cutoff radius for cell list and clustering algorithm.
-                       Values near first minimum of the RDF are recommended.
-    :param k: Number of nearest neighbors taken to define the local environment
-              of any given particle.
-    :type box: :class:`freud.box.Box`
-    :type k: unsigned int
-    """
-    cdef order.MatchEnv * thisptr
-    cdef rmax
-    cdef num_neigh
-    cdef m_box
-
-    def __cinit__(self, box, rmax, k):
-        box = freud.common.convert_box(box)
-        cdef _box.Box l_box = _box.Box(
-                box.getLx(), box.getLy(), box.getLz(), box.getTiltFactorXY(),
-                box.getTiltFactorXZ(), box.getTiltFactorYZ(), box.is2D())
-        self.thisptr = new order.MatchEnv(l_box, rmax, k)
-
-        self.rmax = rmax
-        self.num_neigh = k
-        self.m_box = box
-
-    def __dealloc__(self):
-        del self.thisptr
-
-    def setBox(self, box):
-        """Reset the simulation box.
-
-        :param box: simulation box
-        :type box: :py:class:`freud.box.Box`
-        """
-        box = freud.common.convert_box(box)
-        cdef _box.Box l_box = _box.Box(
-                box.getLx(), box.getLy(), box.getLz(), box.getTiltFactorXY(),
-                box.getTiltFactorXZ(), box.getTiltFactorYZ(), box.is2D())
-        self.thisptr.setBox(l_box)
-        self.m_box = box
-
-    def cluster(self, points, threshold, hard_r=False, registration=False,
-                global_search=False, env_nlist=None, nlist=None):
-        """Determine clusters of particles with matching environments.
-
-        :param points: particle positions
-        :param float threshold: maximum magnitude of the vector difference
-                                between two vectors, below which they are
-                                "matching"
-        :param bool hard_r: If True, add all particles that fall within the
-                            threshold of m_rmaxsq to the environment
-        :param bool registration: If True, first use brute force registration to
-                                  orient one set of environment vectors with
-                                  respect to the other set such that it
-                                  minimizes the RMSD between the two sets.
-        :param bool global_search: If True, do an exhaustive search wherein the
-                                   environments of every single pair of
-                                   particles in the simulation are compared.
-                                   If False, only compare the environments of
-                                   neighboring particles.
-        :param nlist: :py:class:`freud.locality.NeighborList` object to use to
-                      find neighbors of every particle, to compare environments
-        :param env_nlist: :py:class:`freud.locality.NeighborList` object to use
-                          to find the environment of every particle
-        :type points: :class:`numpy.ndarray`,
-                      shape= :math:`\\left(N_{particles}, 3\\right)`,
-                      dtype= :class:`numpy.float32`
-        :type nlist: :py:class:`freud.locality.NeighborList`
-        :type env_nlist: :py:class:`freud.locality.NeighborList`
-        """
-        points = freud.common.convert_array(
-                points, 2, dtype=np.float32, contiguous=True,
-                dim_message="points must be a 2 dimensional array")
-        if points.shape[1] != 3:
-            raise TypeError('points should be an Nx3 array')
-
-        # keeping the below syntax seems to be crucial for passing unit tests
-        cdef np.ndarray[float, ndim = 1] l_points = np.ascontiguousarray(
-                points.flatten())
-        cdef unsigned int nP = <unsigned int > points.shape[0]
-
-        cdef locality.NeighborList * nlist_ptr
-        cdef NeighborList nlist_
-        cdef locality.NeighborList *env_nlist_ptr
-        cdef NeighborList env_nlist_
-        if hard_r:
-            defaulted_nlist = make_default_nlist(
-                self.m_box, points, points, self.rmax, nlist, True)
-            nlist_ = defaulted_nlist[0]
-            nlist_ptr = nlist_.get_ptr()
-
-            defaulted_env_nlist = make_default_nlist(self.m_box, points, points, self.rmax, env_nlist, True)
-            env_nlist_ = defaulted_env_nlist[0]
-            env_nlist_ptr = env_nlist_.get_ptr()
-        else:
-            defaulted_nlist = make_default_nlist_nn(
-                self.m_box, points, points, self.num_neigh, nlist,
-                None, self.rmax)
-            nlist_ = defaulted_nlist[0]
-            nlist_ptr = nlist_.get_ptr()
-
-            defaulted_env_nlist = make_default_nlist_nn(self.m_box, points, points, self.num_neigh, env_nlist, None, self.rmax)
-            env_nlist_ = defaulted_env_nlist[0]
-            env_nlist_ptr = env_nlist_.get_ptr()
-
-        # keeping the below syntax seems to be crucial for passing unit tests
-        self.thisptr.cluster(
-                env_nlist_ptr, nlist_ptr, < vec3[float]*> & l_points[0], nP,
-                threshold, hard_r, registration, global_search)
-
-    def matchMotif(self, points, refPoints, threshold, registration=False,
-                   nlist=None):
-        """Determine clusters of particles that match the motif provided by
-        refPoints.
-
-        :param points: particle positions
-        :param refPoints: vectors that make up the motif against which we are
-                          matching
-        :param float threshold: maximum magnitude of the vector difference
-                                between two vectors, below which they are
-                                considered "matching"
-        :param bool registration: If true, first use brute force registration
-                                  to orient one set of environment vectors with
-                                  respect to the other set such that it
-                                  minimizes the RMSD between the two sets.
-        :param nlist: :py:class:`freud.locality.NeighborList` object to use to
-                      find bonds
-        :type points: :class:`numpy.ndarray`,
-                      shape= :math:`\\left(N_{particles}, 3\\right)`,
-                      dtype= :class:`numpy.float32`
-        :type refPoints: :class:`numpy.ndarray`,
-                         shape= :math:`\\left(N_{neighbors}, 3\\right)`,
-                         dtype= :class:`numpy.float32`
-        :type nlist: :py:class:`freud.locality.NeighborList`
-        """
-        points = freud.common.convert_array(
-                points, 2, dtype=np.float32, contiguous=True,
-                dim_message="points must be a 2 dimensional array")
-        if points.shape[1] != 3:
-            raise TypeError('points should be an Nx3 array')
-
-        refPoints = freud.common.convert_array(
-                refPoints, 2, dtype=np.float32, contiguous=True,
-                dim_message="refPoints must be a 2 dimensional array")
-        if refPoints.shape[1] != 3:
-            raise TypeError('refPoints should be an Nx3 array')
-
-        # keeping the below syntax seems to be crucial for passing unit tests
-        cdef np.ndarray[float, ndim = 1] l_points = np.ascontiguousarray(
-                points.flatten())
-        cdef np.ndarray[float, ndim = 1] l_refPoints = np.ascontiguousarray(
-                refPoints.flatten())
-        cdef unsigned int nP = <unsigned int > points.shape[0]
-        cdef unsigned int nRef = <unsigned int > refPoints.shape[0]
-
-        defaulted_nlist = make_default_nlist_nn(
-            self.m_box, points, points, self.num_neigh, nlist, None, self.rmax)
-        cdef NeighborList nlist_ = defaulted_nlist[0]
-        cdef locality.NeighborList * nlist_ptr = nlist_.get_ptr()
-
-        # keeping the below syntax seems to be crucial for passing unit tests
-        self.thisptr.matchMotif(
-                nlist_ptr, < vec3[float]*> & l_points[0], nP,
-                < vec3[float]*> & l_refPoints[0], nRef, threshold,
-                registration)
-
-    def minRMSDMotif(self, points, refPoints, registration=False, nlist=None):
-        """Rotate (if registration=True) and permute the environments of all
-        particles to minimize their RMSD wrt the motif provided by refPoints.
-
-        :param points: particle positions
-        :param refPoints: vectors that make up the motif against which we are
-                          matching
-        :param bool registration: If true, first use brute force registration to
-                                  orient one set of environment vectors with
-                                  respect to the other set such that it
-                                  minimizes the RMSD between the two sets.
-        :param nlist: :py:class:`freud.locality.NeighborList` object to use to
-                      find bonds
-        :type points: :class:`numpy.ndarray`,
-                      shape= :math:`\\left(N_{particles}, 3\\right)`,
-                      dtype= :class:`numpy.float32`
-        :type refPoints: :class:`numpy.ndarray`,
-                         shape= :math:`\\left(N_{neighbors}, 3\\right)`,
-                         dtype= :class:`numpy.float32`
-        :type nlist: :py:class:`freud.locality.NeighborList`
-        :return: vector of minimal RMSD values, one value per particle.
-        :rtype: :class:`numpy.ndarray`,
-                shape= :math:`\\left(N_{particles}\\right)`,
-                dtype= :class:`numpy.float32`
-        """
-        points = freud.common.convert_array(
-                points, 2, dtype=np.float32, contiguous=True,
-                dim_message="points must be a 2 dimensional array")
-        if points.shape[1] != 3:
-            raise TypeError('points should be an Nx3 array')
-
-        refPoints = freud.common.convert_array(
-                refPoints, 2, dtype=np.float32, contiguous=True,
-                dim_message="refPoints must be a 2 dimensional array")
-        if refPoints.shape[1] != 3:
-            raise TypeError('refPoints should be an Nx3 array')
-
-        # keeping the below syntax seems to be crucial for passing unit tests
-        cdef np.ndarray[float, ndim = 1] l_points = np.ascontiguousarray(
-                points.flatten())
-        cdef np.ndarray[float, ndim = 1] l_refPoints = np.ascontiguousarray(
-                refPoints.flatten())
-        cdef unsigned int nP = <unsigned int > points.shape[0]
-        cdef unsigned int nRef = <unsigned int > refPoints.shape[0]
-
-        defaulted_nlist = make_default_nlist_nn(
-            self.m_box, points, points, self.num_neigh, nlist, None, self.rmax)
-        cdef NeighborList nlist_ = defaulted_nlist[0]
-        cdef locality.NeighborList * nlist_ptr = nlist_.get_ptr()
-
-        # keeping the below syntax seems to be crucial for passing unit tests
-        cdef vector[float] min_rmsd_vec = self.thisptr.minRMSDMotif(
-                nlist_ptr, < vec3[float]*> & l_points[0], nP,
-                < vec3[float]*> & l_refPoints[0], nRef, registration)
-
-        return min_rmsd_vec
-
-    def isSimilar(self, refPoints1, refPoints2, threshold, registration=False):
-        """Test if the motif provided by refPoints1 is similar to the motif
-        provided by refPoints2.
-
-        :param refPoints1: vectors that make up motif 1
-        :param refPoints2: vectors that make up motif 2
-        :param float threshold: maximum magnitude of the vector difference
-                                between two vectors, below which they are
-                                considered "matching"
-        :param bool registration: If true, first use brute force registration to
-                                  orient one set of environment vectors with
-                                  respect to the other set such that it
-                                  minimizes the RMSD between the two sets.
-        :type refPoints1: :class:`numpy.ndarray`,
-                          shape= :math:`\\left(N_{particles}, 3\\right)`,
-                          dtype= :class:`numpy.float32`
-        :type refPoints2: :class:`numpy.ndarray`,
-                          shape= :math:`\\left(N_{particles}, 3\\right)`,
-                          dtype= :class:`numpy.float32`
-        :return: a doublet that gives the rotated (or not) set of refPoints2,
-                    and the mapping between the vectors of refPoints1 and
-                    refPoints2 that will make them correspond to each other.
-                    empty if they do not correspond to each other.
-        :rtype: tuple[( :class:`numpy.ndarray`,
-                shape= :math:`\\left(N_{particles}, 3\\right)`,
-                dtype= :class:`numpy.float32`), map[int, int]]
-        """
-        refPoints1 = freud.common.convert_array(
-                refPoints1, 2, dtype=np.float32, contiguous=True,
-                dim_message="refPoints1 must be a 2 dimensional array")
-        if refPoints1.shape[1] != 3:
-            raise TypeError('refPoints1 should be an Nx3 array')
-
-        refPoints2 = freud.common.convert_array(
-                refPoints2, 2, dtype=np.float32, contiguous=True,
-                dim_message="refPoints2 must be a 2 dimensional array")
-        if refPoints2.shape[1] != 3:
-            raise TypeError('refPoints2 should be an Nx3 array')
-
-        # keeping the below syntax seems to be crucial for passing unit tests
-        cdef np.ndarray[float, ndim = 1] l_refPoints1 = np.copy(
-                np.ascontiguousarray(refPoints1.flatten()))
-        cdef np.ndarray[float, ndim = 1] l_refPoints2 = np.copy(
-                np.ascontiguousarray(refPoints2.flatten()))
-        cdef unsigned int nRef1 = <unsigned int > refPoints1.shape[0]
-        cdef unsigned int nRef2 = <unsigned int > refPoints2.shape[0]
-        cdef float threshold_sq = threshold*threshold
-
-        if nRef1 != nRef2:
-            raise ValueError(
-                ("the number of vectors in refPoints1 must MATCH the number of"
-                    "vectors in refPoints2"))
-
-        # keeping the below syntax seems to be crucial for passing unit tests
-        cdef map[unsigned int, unsigned int] vec_map = self.thisptr.isSimilar(
-                < vec3[float]*>&l_refPoints1[0],
-                < vec3[float]*>&l_refPoints2[0],
-                nRef1, threshold_sq, registration)
-        cdef np.ndarray[float, ndim = 2] rot_refPoints2 = np.reshape(
-                l_refPoints2, (nRef2, 3))
-        return [rot_refPoints2, vec_map]
-
-    def minimizeRMSD(self, refPoints1, refPoints2, registration=False):
-        """Get the somewhat-optimal RMSD between the set of vectors refPoints1
-        and the set of vectors refPoints2.
-
-        :param refPoints1: vectors that make up motif 1
-        :param refPoints2: vectors that make up motif 2
-        :param registration: if true, first use brute force registration to
-                                orient one set of environment vectors with
-                                respect to the other set such that it minimizes
-                                the RMSD between the two sets
-        :type refPoints1: :class:`numpy.ndarray`,
-                            shape= :math:`\\left(N_{particles}, 3\\right)`,
-                            dtype= :class:`numpy.float32`
-        :type refPoints2: :class:`numpy.ndarray`,
-                            shape= :math:`\\left(N_{particles}, 3\\right)`,
-                            dtype= :class:`numpy.float32`
-        :type registration: bool
-        :return: a triplet that gives the associated min_rmsd, rotated (or not)
-                    set of refPoints2, and the mapping between the vectors of
-                    refPoints1 and refPoints2 that somewhat minimizes the RMSD.
-        :rtype: tuple[float, ( :class:`numpy.ndarray`,
-                shape= :math:`\\left(N_{particles}, 3\\right)`,
-                dtype= :class:`numpy.float32`), map[int, int]]
-        """
-        refPoints1 = freud.common.convert_array(
-                refPoints1, 2, dtype=np.float32, contiguous=True,
-                dim_message="refPoints1 must be a 2 dimensional array")
-        if refPoints1.shape[1] != 3:
-            raise TypeError('refPoints1 should be an Nx3 array')
-
-        refPoints2 = freud.common.convert_array(
-                refPoints2, 2, dtype=np.float32, contiguous=True,
-                dim_message="refPoints2 must be a 2 dimensional array")
-        if refPoints2.shape[1] != 3:
-            raise TypeError('refPoints2 should be an Nx3 array')
-
-        # keeping the below syntax seems to be crucial for passing unit tests
-        cdef np.ndarray[float, ndim = 1] l_refPoints1 = np.copy(
-                np.ascontiguousarray(refPoints1.flatten()))
-        cdef np.ndarray[float, ndim = 1] l_refPoints2 = np.copy(
-                np.ascontiguousarray(refPoints2.flatten()))
-        cdef unsigned int nRef1 = <unsigned int > refPoints1.shape[0]
-        cdef unsigned int nRef2 = <unsigned int > refPoints2.shape[0]
-
-        if nRef1 != nRef2:
-            raise ValueError(
-                ("the number of vectors in refPoints1 must MATCH the number of"
-                    "vectors in refPoints2"))
-
-        cdef float min_rmsd = -1
-        # keeping the below syntax seems to be crucial for passing unit tests
-        cdef map[unsigned int, unsigned int] results_map = \
-            self.thisptr.minimizeRMSD(
-                    < vec3[float]*>&l_refPoints1[0],
-                    < vec3[float]*>&l_refPoints2[0],
-                    nRef1, min_rmsd, registration)
-        cdef np.ndarray[float, ndim = 2] rot_refPoints2 = np.reshape(
-                l_refPoints2, (nRef2, 3))
-        return [min_rmsd, rot_refPoints2, results_map]
-
-    def getClusters(self):
-        """Get a reference to the particles, indexed into clusters according to
-        their matching local environments
-
-        :return: clusters
-        :rtype: :class:`numpy.ndarray`,
-                shape= :math:`\\left(N_{particles}\\right)`,
-                dtype= :class:`numpy.uint32`
-        """
-        cdef unsigned int * clusters = self.thisptr.getClusters().get()
-        cdef np.npy_intp nbins[1]
-        # this is the correct number
-        nbins[0] = <np.npy_intp > self.thisptr.getNP()
-        cdef np.ndarray[np.uint32_t, ndim= 1
-                        ] result = np.PyArray_SimpleNewFromData(
-                                1, nbins, np.NPY_UINT32, < void*>clusters)
-        return result
-
-    def getEnvironment(self, i):
-        """Returns the set of vectors defining the environment indexed by i.
-
-        :param i: environment index
-        :type i: unsigned int
-        :return: the array of vectors
-        :rtype: :class:`numpy.ndarray`,
-                shape= :math:`\\left(N_{neighbors}, 3\\right)`,
-                dtype= :class:`numpy.float32`
-        """
-        cdef vec3[float] * environment = self.thisptr.getEnvironment(i).get()
-        cdef np.npy_intp nbins[2]
-        nbins[0] = <np.npy_intp > self.thisptr.getMaxNumNeighbors()
-        nbins[1] = 3
-        cdef np.ndarray[float, ndim= 2
-                        ] result = np.PyArray_SimpleNewFromData(
-                                2, nbins, np.NPY_FLOAT32, < void*>environment)
-        return result
-
-    @property
-    def tot_environment(self):
-        """Returns the entire m_Np by m_maxk by 3 matrix of all environments
-        for all particles.
-        """
-        return self.getTotEnvironment()
-
-    def getTotEnvironment(self):
-        """Returns the entire m_Np by m_maxk by 3 matrix of all environments
-        for all particles.
-
-        :return: the array of vectors
-        :rtype: :class:`numpy.ndarray`,
-                shape= :math:`\\left(N_{particles}, N_{neighbors}, 3\\right)`,
-                dtype= :class:`numpy.float32`
-        """
-        cdef vec3[float] * tot_environment = self.thisptr.getTotEnvironment(
-                ).get()
-        cdef np.npy_intp nbins[3]
-        nbins[0] = <np.npy_intp > self.thisptr.getNP()
-        nbins[1] = <np.npy_intp > self.thisptr.getMaxNumNeighbors()
-        nbins[2] = 3
-        cdef np.ndarray[float, ndim= 3
-                        ] result = np.PyArray_SimpleNewFromData(
-                                3, nbins, np.NPY_FLOAT32,
-                                < void*>tot_environment)
-        return result
-
-    @property
-    def num_particles(self):
-        """Get the number of particles.
-        """
-        return self.getNP()
-
-    def getNP(self):
-        """Get the number of particles.
-
-        :return: :math:`N_{particles}`
-        :rtype: unsigned int
-        """
-        cdef unsigned int np = self.thisptr.getNP()
-        return np
-
-    @property
-    def num_clusters(self):
-        """Get the number of clusters.
-        """
-        return self.getNumClusters()
-
-    def getNumClusters(self):
-        """Get the number of clusters.
-
-        :return: :math:`N_{clusters}`
-        :rtype: unsigned int
-        """
-        cdef unsigned int num_clust = self.thisptr.getNumClusters()
-        return num_clust
-
-cdef class Pairing2D:
-    """
-    Compute pairs for the system of particles.
-
-    .. moduleauthor:: Eric Harper <harperic@umich.edu>
-
-    :param float rmax: distance over which to calculate
-    :param k: number of neighbors to search
-    :param float compDotTol: value of the dot product below which a pair is
-                             determined
-    :type k: unsigned int
-    """
-    cdef order.Pairing2D * thisptr
-    cdef rmax
-    cdef num_neigh
-
-    def __cinit__(self, rmax, k, compDotTol):
-        self.thisptr = new order.Pairing2D(rmax, k, compDotTol)
-        self.rmax = rmax
-        self.num_neigh = k
-
-    def __dealloc__(self):
-        del self.thisptr
-
-    def compute(self, box, points, orientations, compOrientations, nlist=None):
-        """Calculates the correlation function and adds to the current
-        histogram.
-
-        :param box: simulation box
-        :param points: reference points to calculate the local density
-        :param orientations: orientations to use in computation
-        :param compOrientations: possible orientations to check for bonds
-        :param nlist: :py:class:`freud.locality.NeighborList` object to use to
-                      find bonds
-        :type box: :py:class:`freud.box.Box`
-        :type points: :class:`numpy.ndarray`,
-                      shape= :math:`\\left(N_{particles}, 3\\right)`,
-                      dtype= :class:`numpy.float32`
-        :type orientations: :class:`numpy.ndarray`,
-                            shape= :math:`\\left(N_{particles}\\right)`,
-                            dtype= :class:`numpy.float32`
-        :type compOrientations: :class:`numpy.ndarray`,
-                                shape= :math:`\\left(N_{particles}\\right)`,
-                                dtype= :class:`numpy.float32`
-        :type nlist: :py:class:`freud.locality.NeighborList`
-        """
-        box = freud.common.convert_box(box)
-        points = freud.common.convert_array(
-                points, 2, dtype=np.float32, contiguous=True,
-                dim_message="points must be a 2 dimensional array")
-        if points.shape[1] != 3:
-            raise TypeError('points should be an Nx3 array')
-
-        orientations = freud.common.convert_array(
-                orientations, 1, dtype=np.float32, contiguous=True,
-                dim_message="orientations must be a 1 dimensional array")
-
-        compOrientations = freud.common.convert_array(
-                compOrientations, 2, dtype=np.float32, contiguous=True,
-                dim_message="compOrientations must be a 2 dimensional array")
-
-        cdef np.ndarray[float, ndim = 2] l_points = points
-        cdef np.ndarray[float, ndim = 2] l_compOrientations = compOrientations
-        cdef np.ndarray[float, ndim = 1] l_orientations = orientations
-        cdef unsigned int nP = <unsigned int > points.shape[0]
-        cdef unsigned int nO = <unsigned int > compOrientations.shape[1]
-        cdef _box.Box l_box = _box.Box(
-                box.getLx(), box.getLy(), box.getLz(), box.getTiltFactorXY(),
-                box.getTiltFactorXZ(), box.getTiltFactorYZ(), box.is2D())
-
-        defaulted_nlist = make_default_nlist_nn(
-            box, points, points, self.num_neigh, nlist, True, self.rmax)
-        cdef NeighborList nlist_ = defaulted_nlist[0]
-        cdef locality.NeighborList * nlist_ptr = nlist_.get_ptr()
-
-        self.thisptr.compute(
-                l_box, nlist_ptr, < vec3[float]*>l_points.data,
-                < float*>l_orientations.data, < float*>l_compOrientations.data,
-                nP, nO)
-        return self
-
-    @property
-    def match(self):
-        """Match.
-        """
-        return self.getMatch()
-
-    def getMatch(self):
-        """Get the match.
-
-        :return: match
-        :rtype: :class:`numpy.ndarray`,
-                shape= :math:`\\left(N_{particles}\\right)`,
-                dtype= :class:`numpy.uint32`
-        """
-        cdef unsigned int * match = self.thisptr.getMatch().get()
-        cdef np.npy_intp nbins[1]
-        nbins[0] = <np.npy_intp > self.thisptr.getNumParticles()
-        cdef np.ndarray[np.uint32_t, ndim= 1
-                        ] result = np.PyArray_SimpleNewFromData(
-                                1, nbins, np.NPY_UINT32, < void*>match)
-        return result
-
-    @property
-    def pair(self):
-        """Pair.
-        """
-        return self.getPair()
-
-    def getPair(self):
-        """Get the pair.
-
-        :return: pair
-        :rtype: :class:`numpy.ndarray`,
-                shape= :math:`\\left(N_{particles}\\right)`,
-                dtype= :class:`numpy.uint32`
-        """
-        cdef unsigned int * pair = self.thisptr.getPair().get()
-        cdef np.npy_intp nbins[1]
-        nbins[0] = <np.npy_intp > self.thisptr.getNumParticles()
-        cdef np.ndarray[np.uint32_t, ndim= 1
-                        ] result = np.PyArray_SimpleNewFromData(
-                                1, nbins, np.NPY_UINT32, < void*>pair)
-        return result
-
-    @property
-    def box(self):
-        """Get the box used in the calculation.
-        """
-        return self.getBox()
-
-    def getBox(self):
-        """Get the box used in the calculation.
-
-        :return: freud Box
-        :rtype: :py:class:`freud.box.Box`
-        """
-        return BoxFromCPP(< box.Box > self.thisptr.getBox())
-
-
-cdef class AngularSeparation:
-    """Calculates the minimum angles of separation between particles and
-    references.
-
-    .. moduleauthor:: Erin Teich & Andrew Karas
-
-    """
-    cdef order.AngularSeparation * thisptr
-    cdef num_neigh
-    cdef rmax
-    cdef nlist_
-
-    def __cinit__(self, rmax, n):
-        self.thisptr = new order.AngularSeparation()
-        self.rmax = rmax
-        self.num_neigh = int(n)
-        self.nlist_ = None
-
-    def __dealloc__(self):
-        del self.thisptr
-
-    @property
-    def nlist(self):
-        return self.nlist_
-
-    def computeNeighbor(self, box, ref_ors, ors, ref_points, points,
-                        equiv_quats, nlist=None):
-        """Calculates the minimum angles of separation between ref_ors and ors,
-        checking for underlying symmetry as encoded in equiv_quats.
-
-        :param box: simulation box
-        :param ref_ors: orientations to calculate the order parameter
-        :param ref_points: points to calculate the order parameter
-        :param ors: orientations (neighbors of ref_ors) to calculate the order
-                    parameter
-        :param points: points (neighbors of ref_points) to calculate the order
-                       parameter
-        :param equiv_quats: the set of all equivalent quaternions that takes
-                            the particle as it is defined to some global
-                            reference orientation. Important: equiv_quats must
-                            include both q and -q, for all included quaternions
-        :param nlist: :py:class:`freud.locality.NeighborList` object to use to
-                      find bonds
-        :type box: :py:class:`freud.box.Box`
-        :type ref_ors: :class:`numpy.ndarray`,
-                       shape= :math:`\\left(N_{particles}, 4 \\right)`,
-                       dtype= :class:`numpy.float32`
-        :type ref_points: :class:`numpy.ndarray`,
-                          shape= :math:`\\left(N_{particles}, 3 \\right)`,
-                          dtype= :class:`numpy.float32`
-        :type ors: :class:`numpy.ndarray`,
-                   shape= :math:`\\left(N_{particles}, 4 \\right)`,
-                   dtype= :class:`numpy.float32`
-        :type points: :class:`numpy.ndarray`,
-                      shape= :math:`\\left(N_{particles}, 3 \\right)`,
-                      dtype= :class:`numpy.float32`
-        :type equiv_quats: :class:`numpy.ndarray`,
-                           shape= :math:`\\left(N_{equiv}, 4 \\right)`,
-                           dtype= :class:`numpy.float32`
-        :type nlist: :py:class:`freud.locality.NeighborList`
-        """
-        box = freud.common.convert_box(box)
-        ref_points = freud.common.convert_array(
-                ref_points, 2, dtype=np.float32, contiguous=True,
-                dim_message="ref_points must be a 2 dimensional array")
-        if ref_points.shape[1] != 3:
-            raise TypeError('ref_points should be an Nx3 array')
-
-        points = freud.common.convert_array(
-                points, 2, dtype=np.float32, contiguous=True,
-                dim_message="points must be a 2 dimensional array")
-        if points.shape[1] != 3:
-            raise TypeError('points should be an Nx3 array')
-
-        ref_ors = freud.common.convert_array(
-                ref_ors, 2, dtype=np.float32, contiguous=True,
-                dim_message="ref_ors must be a 2 dimensional array")
-        if ref_ors.shape[1] != 4:
-            raise TypeError('ref_ors should be an Nx4 array')
-
-        ors = freud.common.convert_array(
-                ors, 2, dtype=np.float32, contiguous=True,
-                dim_message="ors must be a 2 dimensional array")
-        if ors.shape[1] != 4:
-            raise TypeError('ors should be an Nx4 array')
-
-        equiv_quats = freud.common.convert_array(
-                equiv_quats, 2, dtype=np.float32, contiguous=True,
-                dim_message="equiv_quats must be a 2 dimensional array")
-        if equiv_quats.shape[1] != 4:
-            raise TypeError('equiv_quats should be an N_equiv x 4 array')
-
-        cdef _box.Box l_box = _box.Box(
-                box.getLx(), box.getLy(), box.getLz(), box.getTiltFactorXY(),
-                box.getTiltFactorXZ(), box.getTiltFactorYZ(), box.is2D())
-
-        defaulted_nlist = make_default_nlist_nn(
-            box, ref_points, points, self.num_neigh, nlist, None, self.rmax)
-        cdef NeighborList nlist_ = defaulted_nlist[0]
-        cdef locality.NeighborList * nlist_ptr = nlist_.get_ptr()
-        self.nlist_ = nlist_
-
-        cdef np.ndarray[float, ndim = 2] l_ref_ors = ref_ors
-        cdef np.ndarray[float, ndim = 2] l_ors = ors
-        cdef np.ndarray[float, ndim = 2] l_equiv_quats = equiv_quats
-
-        cdef unsigned int nRef = <unsigned int > ref_ors.shape[0]
-        cdef unsigned int nP = <unsigned int > ors.shape[0]
-        cdef unsigned int nEquiv = <unsigned int > equiv_quats.shape[0]
-
-        with nogil:
-            self.thisptr.computeNeighbor(
-                    nlist_ptr,
-                    < quat[float]*>l_ref_ors.data,
-                    < quat[float]*>l_ors.data,
-                    < quat[float]*>l_equiv_quats.data,
-                    nRef, nP, nEquiv)
-        return self
-
-    def computeGlobal(self, global_ors, ors, equiv_quats):
-        """Calculates the minimum angles of separation between global_ors and
-        ors, checking for underlying symmetry as encoded in equiv_quats.
-
-        :param global_ors: global reference orientations to calculate the order
-                            parameter
-        :param ors: orientations to calculate the order parameter
-        :param equiv_quats: the set of all equivalent quaternions that takes
-                            the particle as it is defined to some global
-                            reference orientation. Important: equiv_quats must
-                            include both q and -q, for all included quaternions
-        :type ref_ors: :class:`numpy.ndarray`,
-                        shape= :math:`\\left(N_{particles}, 4 \\right)`,
-                        dtype= :class:`numpy.float32`
-        :type ors: :class:`numpy.ndarray`,
-                    shape= :math:`\\left(N_{particles}, 4 \\right)`,
-                    dtype= :class:`numpy.float32`
-        :type equiv_quats: :class:`numpy.ndarray`,
-                            shape= :math:`\\left(N_{equiv}, 4 \\right)`,
-                            dtype= :class:`numpy.float32`
-        """
-        global_ors = freud.common.convert_array(
-                global_ors, 2, dtype=np.float32, contiguous=True,
-                dim_message="global_ors must be a 2 dimensional array")
-        if global_ors.shape[1] != 4:
-            raise TypeError('global_ors should be an Nx4 array')
-
-        ors = freud.common.convert_array(
-                ors, 2, dtype=np.float32, contiguous=True,
-                dim_message="ors must be a 2 dimensional array")
-        if ors.shape[1] != 4:
-            raise TypeError('ors should be an Nx4 array')
-
-        equiv_quats = freud.common.convert_array(
-                equiv_quats, 2, dtype=np.float32, contiguous=True,
-                dim_message="equiv_quats must be a 2 dimensional array")
-        if equiv_quats.shape[1] != 4:
-            raise TypeError('equiv_quats should be an N_equiv x 4 array')
-
-        cdef np.ndarray[float, ndim = 2] l_global_ors = global_ors
-        cdef np.ndarray[float, ndim = 2] l_ors = ors
-        cdef np.ndarray[float, ndim = 2] l_equiv_quats = equiv_quats
-
-        cdef unsigned int nGlobal = <unsigned int > global_ors.shape[0]
-        cdef unsigned int nP = <unsigned int > ors.shape[0]
-        cdef unsigned int nEquiv = <unsigned int > equiv_quats.shape[0]
-
-        with nogil:
-            self.thisptr.computeGlobal(
-                    < quat[float]*>l_global_ors.data,
-                    < quat[float]*>l_ors.data,
-                    < quat[float]*>l_equiv_quats.data,
-                    nGlobal, nP, nEquiv)
-        return self
-
-    def getNeighborAngles(self):
-        """
-        :return: angles in radians
-        :rtype: :class:`numpy.ndarray`,
-                shape= :math:`\\left(N_{reference}, N_{neighbors} \\right)`,
-                dtype= :class:`numpy.float32`
-        """
-
-        cdef float * neigh_ang = self.thisptr.getNeighborAngles().get()
-        cdef np.npy_intp nbins[1]
-        nbins[0] = <np.npy_intp > len(self.nlist)
-        cdef np.ndarray[float, ndim= 1
-                        ] result = np.PyArray_SimpleNewFromData(
-                                1, nbins, np.NPY_FLOAT32, < void*>neigh_ang)
-        return result
-
-    def getGlobalAngles(self):
-        """
-        :return: angles in radians
-        :rtype: :class:`numpy.ndarray`,
-                shape= :math:`\\left(N_{particles}, N_{global} \\right)`,
-                dtype= :class:`numpy.float32`
-        """
-
-        cdef float * global_ang = self.thisptr.getGlobalAngles().get()
-        cdef np.npy_intp nbins[2]
-        nbins[0] = <np.npy_intp > self.thisptr.getNP()
-        nbins[1] = <np.npy_intp > self.thisptr.getNglobal()
-        cdef np.ndarray[float, ndim= 2
-                        ] result = np.PyArray_SimpleNewFromData(
-                                2, nbins, np.NPY_FLOAT32, < void*>global_ang)
-        return result
-
-    def getNP(self):
-        """Get the number of particles used in computing the last set.
-
-        :return: :math:`N_{particles}`
-        :rtype: unsigned int
-
-        """
-        cdef unsigned int np = self.thisptr.getNP()
-        return np
-
-    def getNReference(self):
-        """Get the number of reference particles used in computing the neighbor
-        angles.
-
-        :return: :math:`N_{particles}`
-        :rtype: unsigned int
-        """
-        cdef unsigned int nref = self.thisptr.getNref()
-        return nref
-
-    def getNGlobal(self):
-        """Get the number of global orientations to check against.
-
-        :return: :math:`N_{global orientations}`
-        :rtype: unsigned int
-        """
-        cdef unsigned int nglobal = self.thisptr.getNglobal()
-        return nglobal
-=======
-        return SolLiq.computeSolLiqNoNorm(self, points, nlist_)
->>>>>>> a523b583
+        return SolLiq.computeSolLiqNoNorm(self, points, nlist_)